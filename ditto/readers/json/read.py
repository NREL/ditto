--- conflicted
+++ resolved
@@ -28,12 +28,9 @@
 from ditto.models.phase_capacitor import PhaseCapacitor
 from ditto.models.base import Unicode
 from ditto.models.feeder_metadata import Feeder_metadata
-<<<<<<< HEAD
 from ditto.models.base import Int
 from ditto.models.base import Float
-=======
 from ditto.models.storage import Storage
-from ditto.models.phase_storage import PhaseStorage
 
 class_mapping = {
     "PowerSource": PowerSource,
@@ -61,7 +58,6 @@
     "unicode": text_type,
     "numpy.float64": numpy.float64,
 }
->>>>>>> 62f04b9a
 
 
 class Reader(AbstractReader):
@@ -458,11 +454,6 @@
                         setattr(
                             api_object,
                             object_property,
-<<<<<<< HEAD
-                            eval(property_type)(property_value["value"]),
-                        )
-        print("Finished reading from json")
-=======
                             class_mapping[property_type](property_value["value"]),
                         )
->>>>>>> 62f04b9a
+        print("Finished reading from json")