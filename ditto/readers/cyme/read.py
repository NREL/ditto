--- conflicted
+++ resolved
@@ -249,13 +249,12 @@
             "regulator_settings": ["[REGULATOR SETTING]"],
             "regulator": ["[REGULATOR]"],
             # LOADS
-<<<<<<< HEAD
-            "customer_loads": "[CUSTOMER LOADS]",
-            "customer_class": "[CUSTOMER CLASS]",
-            "loads": "[LOADS]",
-            "source": "[SOURCE]",
-            "headnodes": "[HEADNODES]",
-            "source_equivalent": "[SOURCE EQUIVALENT]",
+            "customer_loads": ["[CUSTOMER LOADS]"],
+            "customer_class": ["[CUSTOMER CLASS]"],
+            "loads": ["[LOADS]"],
+            "source": ["[SOURCE]"],
+            "headnodes": ["[HEADNODES]"],
+            "source_equivalent": ["[SOURCE EQUIVALENT]"],
             # DISTRIBUTED GENERATION
             #            "converter": ["[CONVERTER]"],
             #            "converter_control_settings": ["[CONVERTER CONTROL SETTING]"],
@@ -267,14 +266,6 @@
             "photovoltaic_settings": "[ELECTRONIC CONVERTER GENERATOR SETTING]",
             "long_term_dynamics_curve_ext": "[LONG TERM DYNAMICS CURVE EXT]",
             "dggenerationmodel": "[DGGENERATIONMODEL]",
-=======
-            "customer_loads": ["[CUSTOMER LOADS]"],
-            "customer_class": ["[CUSTOMER CLASS]"],
-            "loads": ["[LOADS]"],
-            "source": ["[SOURCE]"],
-            "headnodes": ["[HEADNODES]"],
-            "source_equivalent": ["[SOURCE EQUIVALENT]"],
->>>>>>> 4b7e894e
             # SUBSTATIONS
             "substation": ["[SUBSTATION]"],
             "subnetwork_connections": ["[SUBNETWORK CONNECTIONS]"],
