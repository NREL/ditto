--- conflicted
+++ resolved
@@ -23,11 +23,6 @@
 from ditto.models.node import Node
 
 logger = logging.getLogger(__name__)
-<<<<<<< HEAD
-=======
-
->>>>>>> b684ad7d
-
 
 class network_analyzer():
     '''
@@ -274,11 +269,8 @@
                     else:
                         obj.feeder_name = 'subtransmission'
                         obj.substation_name = self.source
-<<<<<<< HEAD
-                        logger.warning('Node {name} was not found in feeder mapping'.format(name=obj.name))
-=======
                         logger.debug('Node {name} was not found in feeder mapping'.format(name=obj.name))
->>>>>>> b684ad7d
+                        
                 elif hasattr(obj, 'connecting_element'):
                     if obj.connecting_element in self.node_feeder_mapping:
                         obj.feeder_name = self.node_feeder_mapping[obj.connecting_element]
@@ -286,11 +278,8 @@
                     else:
                         obj.feeder_name = 'subtransmission'
                         obj.substation_name = self.source
-<<<<<<< HEAD
-                        logger.warning(
-=======
+
                         logger.debug(
->>>>>>> b684ad7d
                             'Object {name} connecting element {namec} was not found in feeder mapping'.format(
                                 name=obj.name, namec=obj.connecting_element
                             )
@@ -302,15 +291,10 @@
                     else:
                         obj.feeder_name = 'subtransmission'
                         obj.substation_name = self.source
-<<<<<<< HEAD
-                        logger.warning('Object {name} from element {namec} was not found in feeder mapping'.format(name=obj.name, namec=obj.from_element))
-                else:
-                    logger.warning(obj.name, type(obj))
-=======
+
                         logger.debug('Object {name} from element {namec} was not found in feeder mapping'.format(name=obj.name, namec=obj.from_element))
                 else:
                     logger.debug(obj.name, type(obj))
->>>>>>> b684ad7d
 
     def connect_disconnected_components(self, feeder_name):
         '''
@@ -797,11 +781,7 @@
         elif hasattr(obj, 'from_element') and obj.from_element in self.node_feeder_mapping:
             return self.node_feeder_mapping[obj.from_element]
         else:
-<<<<<<< HEAD
-            logger.warning('Could not find feeder for {}'.format(obj.name))
-=======
             logger.debug('Could not find feeder for {}'.format(obj.name))
->>>>>>> b684ad7d
             return None
 
     def compute_all_metrics_per_feeder(self):
