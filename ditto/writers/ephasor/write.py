--- conflicted
+++ resolved
@@ -925,16 +925,8 @@
                         else:
                             obj_dict["Voltage (V)"].append(node.nominal_voltage)
                         obj_dict["Type"].append("PV") #No generators so all nodes are PV buses
-<<<<<<< HEAD
+
                 if 'a' in letter_phases:
-=======
-                if len(letter_phases) == 1:
-                    obj_dict["Angle (deg)"].append(0)
-                if len(letter_phases) == 2:
-                    obj_dict["Angle (deg)"].append(0)
-                    obj_dict["Angle (deg)"].append(180)
-                if len(letter_phases) == 3:
->>>>>>> 7b093aee
                     obj_dict["Angle (deg)"].append(0)
                 if 'b' in letter_phases:
                     obj_dict["Angle (deg)"].append(120)
