--- conflicted
+++ resolved
@@ -30,55 +30,6 @@
 
 
 class Writer(AbstractWriter):
-<<<<<<< HEAD
-    '''DiTTo--->OpenDSS writer class.
-Use to write a DiTTo model to OpenDSS format.
-
-:param log_file: Name/path of the log file. Optional. Default='./OpenDSS_writer.log'
-:type log_file: str
-:param output_path: Path to write the OpenDSS files. Optional. Default='./'
-:type output_path: str
-
-**Constructor:**
-
->>> my_writer=Writer(log_file='./logs/my_log.log', output_path='./feeder_output/')
-
-**Output file names:**
-
-+-----------------+--------------------+
-|     Object      |    File name       |
-+=================+====================+
-|      buses      |   Buscoords.dss    |
-+-----------------+--------------------+
-|  transformers   |   Transformers.dss |
-+-----------------+--------------------+
-|      loads      |      Loads.dss     |
-+-----------------+--------------------+
-|   regulators    |   Regulators.dss   |
-+-----------------+--------------------+
-|   capacitors    |   Capacitors.dss   |
-+-----------------+--------------------+
-|     lines       |      Lines.dss     |
-+-----------------+--------------------+
-|    wiredata     |    WireData.dss    |
-+-----------------+--------------------+
-|   linegeometry  |  LineGeometry.dss  |
-+-----------------+--------------------+
-|     linecodes   |    LineCodes.dss   |
-+-----------------+--------------------+
-|     loadshapes  |    LoadShapes.dss  |
-+-----------------+--------------------+
-|     storage    |     Storage.dss   |
-+-----------------+--------------------+
-|    PVSystems    |     PVSystems.dss  |
-+-----------------+--------------------+
-|      master     |      Master.dss    |
-+-----------------+--------------------+
-
-author: Nicolas Gensollen. October 2017.
-
-'''
-=======
     '''
     DiTTo--->OpenDSS writer class.
     Use to write a DiTTo model to OpenDSS format.
@@ -126,7 +77,6 @@
 
     author: Nicolas Gensollen. October 2017.
     '''
->>>>>>> 51b2b976
     register_names = ["dss", "opendss", "OpenDSS", "DSS"]
 
     def __init__(self, **kwargs):
@@ -316,31 +266,19 @@
         '''Write the bus coordinates to a CSV file ('buscoords.csv' by default), with the following format:
 
         >>> bus_name,coordinate_X,coordinate_Y
-
-<<<<<<< HEAD
-:param model: DiTTo model
-:type model: DiTTo model
-:returns: 1 for success, -1 for failure
-:rtype: int
-
-'''
-
-        feeder_text_map= {}
-        substation_text_map= {}
-        self.all_buses = []
-=======
+        
         :param model: DiTTo model
         :type model: DiTTo model
         :returns: 1 for success, -1 for failure
         :rtype: int
         '''
-        txt = ''
->>>>>>> 51b2b976
+        feeder_text_map= {}
+        substation_text_map= {}
+        self.all_buses = []
         #Loop over the DiTTo objects
         for i in model.models:
             #If we find a node
             if isinstance(i, Node):
-#import pdb;pdb.set_trace()
 
                 #Extract the name and the coordinates
                 if ((hasattr(i, 'name') and i.name is not None) and (hasattr(i, 'positions') and i.positions is not None and len(i.positions) > 0)):
@@ -883,16 +821,9 @@
         return 1
 
     def write_PVs(self, model):
-<<<<<<< HEAD
-        '''Write the PVs.
-
-        '''
+        '''Write the PVs.'''
         feeder_text_map= {}
         substation_text_map= {}
-=======
-        '''Write the PVs.'''
-        txt = ''
->>>>>>> 51b2b976
         for i in model.models:
             if isinstance(i, PowerSource):
                 #If is_sourcebus is set to 1, then the object represents a source and not a PV system
@@ -1105,21 +1036,11 @@
     def write_loads(self, model):
         '''Write the loads to an OpenDSS file (Loads.dss by default).
 
-<<<<<<< HEAD
-:param model: DiTTo model
-:type model: DiTTo model
-:returns: 1 for success, -1 for failure
-:rtype: int
-
-'''
-=======
         :param model: DiTTo model
         :type model: DiTTo model
         :returns: 1 for success, -1 for failure
         :rtype: int
         '''
-        txt = ''
->>>>>>> 51b2b976
 
         substation_text_map = {}
         feeder_text_map = {}
@@ -1291,21 +1212,11 @@
     def write_regulators(self, model):
         '''Write the regulators to an OpenDSS file (Regulators.dss by default).
 
-<<<<<<< HEAD
-:param model: DiTTo model
-:type model: DiTTo model
-:returns: 1 for success, -1 for failure
-:rtype: int
-
-'''
-=======
         :param model: DiTTo model
         :type model: DiTTo model
         :returns: 1 for success, -1 for failure
         :rtype: int
         '''
-        txt = ''
->>>>>>> 51b2b976
 
         substation_text_map = {}
         feeder_text_map = {}
@@ -1529,7 +1440,6 @@
                 txt += '\n\n'
                 feeder_text_map[substation_name+'_'+feeder_name] = txt
 
-#import pdb;pdb.set_trace()
 
         for substation_name in substation_text_map:
             for feeder_name in substation_text_map[substation_name]:
@@ -1571,21 +1481,11 @@
     def write_capacitors(self, model):
         '''Write the capacitors to an OpenDSS file (Capacitors.dss by default).
 
-<<<<<<< HEAD
-:param model: DiTTo model
-:type model: DiTTo model
-:returns: 1 for success, -1 for failure
-:rtype: int
-
-'''
-=======
         :param model: DiTTo model
         :type model: DiTTo model
         :returns: 1 for success, -1 for failure
         :rtype: int
         '''
-        txt = ''
->>>>>>> 51b2b976
 
         substation_text_map = {}
         feeder_text_map = {}
@@ -1750,21 +1650,11 @@
     def write_lines(self, model):
         '''Write the lines to an OpenDSS file (Lines.dss by default).
 
-<<<<<<< HEAD
-:param model: DiTTo model
-:type model: DiTTo model
-:returns: 1 for success, -1 for failure
-:rtype: int
-
-'''
-=======
         :param model: DiTTo model
         :type model: DiTTo model
         :returns: 1 for success, -1 for failure
         :rtype: int
         '''
-        txt = ''
->>>>>>> 51b2b976
 
         substation_text_map = {}
         feeder_text_map = {}
