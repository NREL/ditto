# coding: utf8

from __future__ import absolute_import, division, print_function
from builtins import super, range, zip, round, map

import os
import math
import logging
import decimal

import numpy as np
import pandas as pd

from functools import reduce

# DiTTo imports
from ditto.models.node import Node
from ditto.models.line import Line
from ditto.models.load import Load
from ditto.models.regulator import Regulator
from ditto.models.wire import Wire
from ditto.models.capacitor import Capacitor
from ditto.models.timeseries import Timeseries
from ditto.models.powertransformer import PowerTransformer
from ditto.models.winding import Winding
from ditto.models.storage import Storage
from ditto.models.phase_storage import PhaseStorage
from ditto.models.power_source import PowerSource
from ditto.models.photovoltaic import Photovoltaic

from ditto.writers.abstract_writer import AbstractWriter

logger = logging.getLogger(__name__)


class Writer(AbstractWriter):
    """
    DiTTo--->OpenDSS writer class.
    Use to write a DiTTo model to OpenDSS format.

    :param log_file: Name/path of the log file. Optional. Default='./OpenDSS_writer.log'
    :type log_file: str
    :param output_path: Path to write the OpenDSS files. Optional. Default='./'
    :type output_path: str

    **Constructor:**

    >>> my_writer=Writer(log_file='./logs/my_log.log', output_path='./feeder_output/')

    **Output file names:**

    +-----------------+--------------------+
    |     Object      |    File name       |
    +=================+====================+
    |      buses      |   Buscoords.dss    |
    +-----------------+--------------------+
    |  transformers   |   Transformers.dss |
    +-----------------+--------------------+
    |      loads      |      Loads.dss     |
    +-----------------+--------------------+
    |   regulators    |   Regulators.dss   |
    +-----------------+--------------------+
    |   capacitors    |   Capacitors.dss   |
    +-----------------+--------------------+
    |     lines       |      Lines.dss     |
    +-----------------+--------------------+
    |    wiredata     |    WireData.dss    |
    +-----------------+--------------------+
    |   linegeometry  |  LineGeometry.dss  |
    +-----------------+--------------------+
    |     linecodes   |    LineCodes.dss   |
    +-----------------+--------------------+
    |     loadshapes  |    LoadShapes.dss  |
    +-----------------+--------------------+
    |     storages    |     Storages.dss   |
    +-----------------+--------------------+
    |    PVSystems    |     PVSystems.dss  |
    +-----------------+--------------------+
    |      master     |      Master.dss    |
    +-----------------+--------------------+

    author: Nicolas Gensollen. October 2017.
    """

    register_names = ["dss", "opendss", "OpenDSS", "DSS"]

    def __init__(self, **kwargs):
        """Constructor for the OpenDSS writer."""
        self.timeseries_datasets = {}
        self.timeseries_format = {}
        self.all_linecodes = {}
        self.all_wires = {}
        self.all_geometries = {}
        self.compensator = {}
        self.all_cables = {}

        self.files_to_redirect = []
        self.substations_redirect = {}
        self.feeders_redirect = {}

        self.write_taps = False
        self.separate_feeders = False
        self.separate_substations = False
        self.verbose = False

        self.output_filenames = {
            "buses": "Buscoords.dss",
            "transformers": "Transformers.dss",
            "loads": "Loads.dss",
            "regulators": "Regulators.dss",
            "capacitors": "Capacitors.dss",
            "capcontrols": "CapControls.dss",
            "lines": "Lines.dss",
            "linecodes": "LineCodes.dss",
            "linegeometry": "LineGeometry.dss",
            "wiredata": "WireData.dss",
            "loadshapes": "LoadShapes.dss",
            "storage": "Storage.dss",
            "PVSystems": "PVSystems.dss",
            "master": "Master.dss",
            "CNDATA": "CNData.dss",
        }

        # Call super
        super(Writer, self).__init__(**kwargs)

        self._baseKV_ = set()
        self._baseKV_feeders_ = {}

        logger.info("DiTTo--->OpenDSS writer successfuly instanciated.")

    def float_to_str(self, f):
        """ Used to create floats without being in scientific notation"""
        ctx = decimal.Context()
        d1 = ctx.create_decimal(repr(f))
        return format(d1, "f")

    def write(self, model, **kwargs):
        """General writing function responsible for calling the sub-functions.

        :param model: DiTTo model
        :type model: DiTTo model
        :param verbose: Set verbose mode. Optional. Default=False
        :type verbose: bool
        :param write_taps: Write the transformer taps if they are provided. (This can cause some problems). Optional. Default=False
        :type write_taps: bool
        :returns: 1 for success, -1 for failure
        :rtype: int
        """
        # Verbose print the progress
        if "verbose" in kwargs and isinstance(kwargs["verbose"], bool):
            self.verbose = kwargs["verbose"]
        else:
            self.verbose = False

        if "write_taps" in kwargs:
            self.write_taps = kwargs["write_taps"]
        else:
            self.write_taps = False

        if "separate_feeders" in kwargs:
            self.separate_feeders = kwargs["separate_feeders"]
        else:
            self.separate_feeders = False

        if "separate_substations" in kwargs:
            self.separate_substations = kwargs["separate_substations"]
        else:
            self.separate_substations = False

        # Write the bus coordinates
        logger.info("Writing the bus coordinates...")
        if self.verbose:
            logger.debug("Writing the bus coordinates...")
        s = self.write_bus_coordinates(model)
        if self.verbose and s != -1:
            logger.debug("Succesful!")

        # Write the transformers
        logger.info("Writing the transformers...")
        if self.verbose:
            logger.debug("Writing the transformers...")
        s = self.write_transformers(model)
        if self.verbose and s != -1:
            logger.debug("Succesful!")

        # Write the regulators
        logger.info("Writing the regulators...")
        if self.verbose:
            logger.debug("Writing the regulators...")
        s = self.write_regulators(model)
        if self.verbose and s != -1:
            logger.debug("Succesful!")

<<<<<<< HEAD
=======
        # Write the capacitors
        logger.info("Writing the capacitors...")
        if self.verbose:
            logger.debug("Writing the capacitors...")
        s = self.write_capacitors(model)
        if self.verbose and s != -1:
            logger.debug("Succesful!")

>>>>>>> 62f04b9a
        # write the timeseries
        logger.info("Writing the timeseries...")
        if self.verbose:
            logger.debug("Writing the timeseries...")
        s = self.write_timeseries(model)
        if self.verbose and s != -1:
            logger.debug("Succesful!")

        # write the loads
        logger.info("Writing the loads...")
        if self.verbose:
            logger.debug("Writing the loads...")
        s = self.write_loads(model)
        if self.verbose and s != -1:
            logger.debug("Succesful!")

        # Write the lines
        logger.info("Writting the lines...")
        if self.verbose:
            logger.debug("Writting the lines...")
        s = self.write_lines(model)
        if self.verbose and s != -1:
            logger.debug("Succesful!")

        # Write the capacitors
        self.logger.info("Writing the capacitors...")
        if self.verbose:
            logger.debug("Writing the capacitors...")
        s = self.write_capacitors(model)
        if self.verbose and s != -1:
            logger.debug("Succesful!")

        # Write the storage elements
        logger.info("Writting the storage devices...")
        if self.verbose:
            logger.debug("Writting the storage devices...")
        s = self.write_storages(model)
        if self.verbose and s != -1:
            logger.debug("Succesful!")

        # Write the PV
        logger.info("Writting the PVs...")
        if self.verbose:
            logger.debug("Writting the PVs...")
        s = self.write_PVs(model)
        if self.verbose and s != -1:
            logger.debug("Succesful!")

        # Write the Master file
        logger.info("Writting the master file...")
        if self.verbose:
            logger.debug("Writting the master file...")
        s = self.write_master_file(model)
        if self.verbose and s != -1:
            logger.debug("Succesful!")

        logger.info("Done.")
        if self.verbose:
            logger.debug("Writting done.")

        return 1

    def phase_mapping(self, phase):
        """Maps the Ditto phases ('A','B','C') into OpenDSS phases (1,2,3).

        **Phase mapping:**

        +---------------+-------------+
        | OpenDSS phase | DiTTo phase |
        +===============+=============+
        |    1 or '1'   |     'A'     |
        +---------------+-------------+
        |    2 or '2'   |     'B'     |
        +---------------+-------------+
        |    3 or '3'   |     'C'     |
        +---------------+-------------+

        :param phase: Phase in DiTTo format
        :type phase: unicode
        :returns: Phase in OpenDSS format
        :rtype: int

        .. note:: Returns None if phase is not in ['A','B','C']
        """
        if phase == u"A":
            return 1
        elif phase == u"B":
            return 2
        elif phase == "C":
            return 3
        else:
            return None

    def mode_mapping(self, mode):
        """TODO"""
        if mode.lower() == "currentFlow":
            return "current"
        elif mode.lower() == "voltage":
            return "voltage"
        elif mode.lower() == "activepower":
            return "PF"
        elif mode.lower() == "reactivepower":
            return "kvar"
        elif mode.lower() == "admittance":
            return None
        elif mode.lower() == "timescheduled":
            return "time"
        else:
            return None

    def write_bus_coordinates(self, model):
        """Write the bus coordinates to a CSV file ('buscoords.csv' by default), with the following format:

        >>> bus_name,coordinate_X,coordinate_Y

        :param model: DiTTo model
        :type model: DiTTo model
        :returns: 1 for success, -1 for failure
        :rtype: int
        """
        feeder_text_map = {}
        substation_text_map = {}
        self.all_buses = []
        # Loop over the DiTTo objects
        for i in model.models:
            # If we find a node
            if isinstance(i, Node):

                # Extract the name and the coordinates
                if (hasattr(i, "name") and i.name is not None) and (
                    hasattr(i, "positions")
                    and i.positions is not None
                    and len(i.positions) > 0
                ):
                    if (
                        self.separate_feeders
                        and hasattr(i, "feeder_name")
                        and i.feeder_name is not None
                    ):
                        feeder_name = i.feeder_name
                    else:
                        feeder_name = "DEFAULT"
                    if (
                        self.separate_substations
                        and hasattr(i, "substation_name")
                        and i.substation_name is not None
                    ):
                        substation_name = i.substation_name
                    else:
                        substation_name = "DEFAULT"

                    if not substation_name in substation_text_map:
                        substation_text_map[substation_name] = set([feeder_name])
                    else:
                        substation_text_map[substation_name].add(feeder_name)
                    txt = ""
                    if substation_name + "_" + feeder_name in feeder_text_map:
                        txt = feeder_text_map[substation_name + "_" + feeder_name]

                    txt += "{name} {X} {Y}\n".format(
                        name=i.name.lower(), X=i.positions[0].long, Y=i.positions[0].lat
                    )
                    feeder_text_map[substation_name + "_" + feeder_name] = txt

        for substation_name in substation_text_map:
            all_substation_buses = []
            for feeder_name in substation_text_map[substation_name]:
                txt = feeder_text_map[substation_name + "_" + feeder_name]
                feeder_name = feeder_name.replace(">", "-")
                substation_name = substation_name.replace(">", "-")
                if txt != "":
                    output_folder = None
                    output_redirect = None
                    if self.separate_substations:
                        output_folder = os.path.join(self.output_path, substation_name)
                        output_redirect = substation_name
                        if not os.path.exists(output_folder):
                            os.makedirs(output_folder)
                    else:
                        output_folder = os.path.join(self.output_path)
                        output_redirect = ""
                        if not os.path.exists(output_folder):
                            os.makedirs(output_folder)

                    if self.separate_feeders:
                        output_folder = os.path.join(output_folder, feeder_name)
                        output_redirect = os.path.join(output_redirect, feeder_name)
                        if not os.path.exists(output_folder):
                            os.makedirs(output_folder)
                    all_substation_buses.append(txt)
                    self.all_buses.append(txt)
                    if feeder_name != "":  # Substation elements are written separately
                        with open(
                            os.path.join(output_folder, self.output_filenames["buses"]),
                            "w",
                        ) as fp:
                            fp.write(txt)
                        # Not currently redirecting buscoords to each subfolder - just use the aggregate in the root directory
                        # self.files_to_redirect.append(os.path.join(output_redirect,self.output_filenames['buses']))
            output_folder = os.path.join(self.output_path, substation_name)
            if not os.path.exists(output_folder):
                os.makedirs(output_folder)
            with open(
                os.path.join(output_folder, self.output_filenames["buses"]), "w"
            ) as fp:
                fp.write("\n".join(all_substation_buses))
        if len(self.all_buses) > 0:
            with open(
                os.path.join(self.output_path, self.output_filenames["buses"]), "w"
            ) as fp:  # Writes all the buscoords to the base folder as well
                fp.write("".join(txt for txt in self.all_buses))
            self.files_to_redirect.append(self.output_filenames["buses"])

        return 1

    def write_transformers(self, model):
        """Write the transformers to an OpenDSS file (Transformers.dss by default).

        :param model: DiTTo model
        :type model: DiTTo model
        :returns: 1 for success, -1 for failure
        :rtype: int

        .. note::

            - Assume that within the transformer API everything is stored in windings.
            - Currently not modelling open winding connections (e.g. open-delta open-wye)
        """
        # Create and open the transformer DSS file
        substation_text_map = {}
        feeder_text_map = {}

        # Loop over the DiTTo objects
        for i in model.models:
            # If we get a transformer object...
            if isinstance(i, PowerTransformer):
                # Write the data in the file
                # Name
                if (
                    self.separate_feeders
                    and hasattr(i, "feeder_name")
                    and i.feeder_name is not None
                ):
                    feeder_name = i.feeder_name
                else:
                    feeder_name = "DEFAULT"
                if (
                    self.separate_substations
                    and hasattr(i, "substation_name")
                    and i.substation_name is not None
                ):
                    substation_name = i.substation_name
                else:
                    substation_name = "DEFAULT"

                if not substation_name in substation_text_map:
                    substation_text_map[substation_name] = set([feeder_name])
                else:
                    substation_text_map[substation_name].add(feeder_name)
                txt = ""
                if substation_name + "_" + feeder_name in feeder_text_map:
                    txt = feeder_text_map[substation_name + "_" + feeder_name]

                if hasattr(i, "name") and i.name is not None:
                    txt += "New Transformer." + i.name
                else:
                    # If we do not have a valid name, do not even try
                    # to write anything for this transformer....
                    continue

                # Number of phases and windings
                if hasattr(i, "windings") and i.windings is not None:
                    N_phases = []
                    for winding in i.windings:
                        if (
                            hasattr(winding, "phase_windings")
                            and winding.phase_windings is not None
                        ):
                            N_phases.append(len(winding.phase_windings))
                    if len(np.unique(N_phases)) != 1:
                        logger.error(
                            "Did not find the same number of phases accross windings of transformer {name}".format(
                                name=i.name
                            )
                        )

                    try:
                        # phase-phase connection defined with phase=1 even though it's two phase.
                        if (
                            len(i.windings) == 3
                            and i.windings[0].connection_type is not None
                            and i.windings[0].connection_type == "D"
                        ):
                            txt += " phases={Np}".format(Np=N_phases[0] - 1)
                        else:
                            txt += " phases={Np}".format(Np=N_phases[0])
                        txt += " windings={N}".format(N=len(i.windings))
                    except:
                        logger.error(
                            "Could not write the number of phases for transformer {name}".format(
                                name=i.name
                            )
                        )

                # Connection
                if hasattr(i, "from_element") and i.from_element is not None:
                    bus1 = i.from_element
                else:
                    bus1 = None
                if hasattr(i, "to_element") and i.to_element is not None:
                    bus2 = i.to_element
                else:
                    bus2 = None

                if bus1 is not None and bus2 is not None:
                    buses = [bus1, bus2]
                else:
                    buses = None

                # Rated power
                # if hasattr(i, 'rated_power') and i.rated_power is not None:
                #    fp.write(' kva='+str(i.rated_power*10**-3)) #OpenDSS in kWatts

                # Emergency power
                # Emergency_power removed from powerTransformers and added to windings by Tarek
                # if hasattr(i, 'emergency_power') and i.emergency_power is not None:
                #    fp.write(' EmergHKVA='+str(i.emergency_power*10**-3)) #OpenDSS in kWatts

                # Loadloss
                if hasattr(i, "loadloss") and i.loadloss is not None:
                    txt += " %loadloss=" + str(i.loadloss)  # OpenDSS in kWatts

                # install type (Not mapped)

                # noload_loss
                if hasattr(i, "noload_loss") and i.noload_loss is not None:
                    txt += " %Noloadloss=" + str(i.noload_loss)

                # noload_loss
                if hasattr(i, "normhkva") and i.normhkva is not None:
                    txt += " normhkva=" + str(i.normhkva)

                # phase shift (Not mapped)

                # Assume that we only have two or three windings. Three are used for center-tap transformers. Other single or three phase transformers use 2 windings
                # For banked 3-phase transformers, separate single phase transformers are used
                if hasattr(i, "windings") and i.windings is not None:

                    if (
                        hasattr(winding, "phase_windings")
                        and winding.phase_windings is not None
                    ):

                        for phase_winding in winding.phase_windings:
                            if (
                                hasattr(phase_winding, "compensator_r")
                                and phase_winding.compensator_r is not None
                            ):
                                if not i.name in self.compensator:
                                    self.compensator[i.name] = {}
                                    self.compensator[i.name]["R"] = set(
                                        [phase_winding.compensator_r]
                                    )
                                elif "R" in self.compensator[i.name]:
                                    self.compensator[i.name]["R"].add(
                                        phase_winding.compensator_r
                                    )
                                else:
                                    self.compensator[i.name]["R"] = set(
                                        [phase_winding.compensator_r]
                                    )

                            if (
                                hasattr(phase_winding, "compensator_x")
                                and phase_winding.compensator_x is not None
                            ):
                                if not i.name in self.compensator:
                                    self.compensator[i.name] = {}
                                    self.compensator[i.name]["X"] = set(
                                        [phase_winding.compensator_x]
                                    )
                                elif "X" in self.compensator[i.name]:
                                    self.compensator[i.name]["X"].add(
                                        phase_winding.compensator_x
                                    )
                                else:
                                    self.compensator[i.name]["X"] = set(
                                        [phase_winding.compensator_x]
                                    )

                    if len(i.windings) == 2:

                        for cnt, winding in enumerate(i.windings):

                            txt += " wdg={N}".format(N=cnt + 1)

                            # Connection type
                            if (
                                hasattr(winding, "connection_type")
                                and winding.connection_type is not None
                            ):
                                if winding.connection_type == "Y":
                                    txt += " conn=wye"
                                elif winding.connection_type == "D":
                                    txt += " conn=delta"
                                else:
                                    logger.error(
                                        "Unsupported type of connection {conn} for transformer {name}".format(
                                            conn=winding.connection_type, name=i.name
                                        )
                                    )

                            # Voltage type (Not mapped)

                            # Nominal voltage
                            if (
                                hasattr(winding, "nominal_voltage")
                                and winding.nominal_voltage is not None
                            ):
                                txt += " Kv={kv}".format(
                                    kv=winding.nominal_voltage * 10 ** -3
                                )  # OpenDSS in kvolts
                                if (
                                    not substation_name + "_" + feeder_name
                                    in self._baseKV_feeders_
                                ):
                                    self._baseKV_feeders_[
                                        substation_name + "_" + feeder_name
                                    ] = set()

                                if (
                                    winding.nominal_voltage < 300
                                ):  # Line-Neutral voltage for 120 V
                                    self._baseKV_.add(
                                        winding.nominal_voltage
                                        * math.sqrt(3)
                                        * 10 ** -3
                                    )
                                    self._baseKV_feeders_[
                                        substation_name + "_" + feeder_name
                                    ].add(
                                        winding.nominal_voltage
                                        * math.sqrt(3)
                                        * 10 ** -3
                                    )
                                else:
                                    self._baseKV_.add(
                                        winding.nominal_voltage * 10 ** -3
                                    )
                                    self._baseKV_feeders_[
                                        substation_name + "_" + feeder_name
                                    ].add(winding.nominal_voltage * 10 ** -3)

                            # rated power
                            if (
                                hasattr(winding, "rated_power")
                                and winding.rated_power is not None
                            ):
                                txt += " kva={kva}".format(
                                    kva=winding.rated_power * 10 ** -3
                                )

                            # emergency_power
                            # Was added to windings by Tarek
                            if (
                                hasattr(winding, "emergency_power")
                                and winding.emergency_power is not None
                            ):
                                txt += " EmergHKVA={}".format(
                                    winding.emergency_power * 10 ** -3
                                )  # OpenDSS in kWatts

                            # resistance
                            if (
                                hasattr(winding, "resistance")
                                and winding.resistance is not None
                            ):
                                txt += " %R={R}".format(R=winding.resistance)

                            # Voltage limit (Not mapped)

                            # Reverse resistance (Not mapped)

                            # Phase windings
                            if (
                                hasattr(winding, "phase_windings")
                                and winding.phase_windings is not None
                            ):

                                if buses is not None:
                                    bus = buses[cnt]
                                    txt += " bus={bus}".format(bus=str(bus))

                                if len(winding.phase_windings) != 3:

                                    for j, phase_winding in enumerate(
                                        winding.phase_windings
                                    ):

                                        # Connection
                                        if (
                                            hasattr(phase_winding, "phase")
                                            and phase_winding.phase is not None
                                        ):
                                            txt += "." + str(
                                                self.phase_mapping(phase_winding.phase)
                                            )

                                    if (
                                        winding.connection_type == "D"
                                        and len(winding.phase_windings) == 1
                                    ):
                                        print(
                                            "Warning - only one phase specified for a delta system - adding another connection"
                                        )
                                        if self.phase_mapping(phase_winding.phase) == 1:
                                            txt += ".2"
                                        if self.phase_mapping(phase_winding.phase) == 2:
                                            txt += ".3"
                                        if self.phase_mapping(phase_winding.phase) == 3:
                                            txt += ".1"

                                # Tap position
                                # THIS CAN CAUSE PROBLEMS
                                # Use write_taps boolean to write this information or not
                                if (
                                    self.write_taps
                                    and hasattr(
                                        winding.phase_windings[0], "tap_position"
                                    )
                                    and winding.phase_windings[0].tap_position
                                    is not None
                                ):
                                    txt += " Tap={tap}".format(
                                        tap=winding.phase_windings[0].tap_position
                                    )

                        if hasattr(i, "reactances") and i.reactances is not None:
                            # Since we are in the case of 2 windings, we should only have one reactance
                            if isinstance(i.reactances, list):
                                if len(i.reactances) != 1:
                                    logger.error(
                                        "Number of reactances incorrect for transformer {name}. Expected 1, got {N}".format(
                                            name=i.name, N=len(i.reactances)
                                        )
                                    )
                                else:
                                    txt += " XHL={reac}".format(reac=i.reactances[0])
                            # If it is not a list, maybe it was entered as a scalar, but should not be that way....
                            elif isinstance(i.reactances, (int, float)):
                                txt += " XHL={reac}".format(reac=i.reactances)
                            else:
                                logger.error(
                                    "Reactances not understood for transformer {name}.".format(
                                        name=i.name
                                    )
                                )

                    # This is used to represent center-tap transformers
                    # As described in the documentation, if the R and X values are not known, the values described by default_r and default_x should be used
                    if len(i.windings) == 3:
                        default_r = [0.6, 1.2, 1.2]
                        default_x = [2.04, 2.04, 1.36]

                        for cnt, winding in enumerate(i.windings):

                            txt += " wdg={N}".format(N=cnt + 1)

                            if (
                                hasattr(winding, "connection_type")
                                and winding.connection_type is not None
                            ):
                                if winding.connection_type == "Y":
                                    txt += " conn=wye"
                                elif winding.connection_type == "D":
                                    txt += " conn=delta"
                                else:
                                    logger.error(
                                        "Unsupported type of connection {conn} for transformer {name}".format(
                                            conn=winding.connection_type, name=i.name
                                        )
                                    )

                            # Connection
                            if buses is not None:

                                if cnt == 0 or cnt == 1:
                                    txt += " bus={b}".format(b=buses[cnt])
                                elif cnt == 2:
                                    txt += " bus={b}".format(b=buses[cnt - 1])

                                # These are the configurations for center tap transformers
                                if cnt == 0:
                                    txt += ".{}".format(
                                        self.phase_mapping(
                                            winding.phase_windings[
                                                0
                                            ].phase  # Should beOnly one phase if it's a Wye transformer
                                        )
                                    )
                                    if (
                                        len(winding.phase_windings) > 1
                                        and winding.connection_type == "Y"
                                    ):
                                        print(
                                            "Warning - Wye center-tap transformer with more than one phase connection. Only using first one"
                                        )
                                    if (
                                        winding.connection_type == "D"
                                        and len(winding.phase_windings) >= 2
                                    ):
                                        txt += ".{}".format(
                                            self.phase_mapping(
                                                winding.phase_windings[1].phase
                                            )
                                        )
                                        if len(winding.phase_windings) > 2:
                                            print(
                                                "Warning - Delta center-tap transformer with more than two phase connection. Only using first two"
                                            )
                                    if (
                                        winding.connection_type == "D"
                                        and len(winding.phase_windings) == 1
                                    ):
                                        print(
                                            "Warning - only one phase specified for a delta system - adding another connection"
                                        )
                                        if self.phase_mapping(phase_winding.phase) == 1:
                                            txt += ".2"
                                        if self.phase_mapping(phase_winding.phase) == 2:
                                            txt += ".3"
                                        if self.phase_mapping(phase_winding.phase) == 3:
                                            txt += ".1"

                                if cnt == 1:
                                    txt += ".1.0"
                                if cnt == 2:
                                    txt += ".0.2"

                            # Voltage type (Not mapped)

                            # Nominal voltage
                            if (
                                hasattr(winding, "nominal_voltage")
                                and winding.nominal_voltage is not None
                            ):
                                txt += " Kv={kv}".format(
                                    kv=winding.nominal_voltage * 10 ** -3
                                )  # OpenDSS in kvolts
                                if (
                                    not substation_name + "_" + feeder_name
                                    in self._baseKV_feeders_
                                ):
                                    self._baseKV_feeders_[
                                        substation_name + "_" + feeder_name
                                    ] = set()
                                if (
                                    winding.nominal_voltage < 300
                                ):  # Line-Neutral voltage for 120 V
                                    self._baseKV_.add(
                                        winding.nominal_voltage
                                        * math.sqrt(3)
                                        * 10 ** -3
                                    )
                                    self._baseKV_feeders_[
                                        substation_name + "_" + feeder_name
                                    ].add(
                                        winding.nominal_voltage
                                        * math.sqrt(3)
                                        * 10 ** -3
                                    )
                                else:
                                    self._baseKV_.add(
                                        winding.nominal_voltage * 10 ** -3
                                    )
                                    self._baseKV_feeders_[
                                        substation_name + "_" + feeder_name
                                    ].add(winding.nominal_voltage * 10 ** -3)

                            # rated power
                            if (
                                hasattr(winding, "rated_power")
                                and winding.rated_power is not None
                            ):
                                txt += " kva={kva}".format(
                                    kva=winding.rated_power * 10 ** -3
                                )

                            # emergency_power
                            # Was added to windings by Tarek
                            if (
                                hasattr(winding, "emergency_power")
                                and winding.emergency_power is not None
                            ):
                                txt += " EmergHKVA={}".format(
                                    winding.emergency_power * 10 ** -3
                                )  # OpenDSS in kWatts

                            # Tap position
                            if (
                                self.write_taps
                                and hasattr(winding, "phase_windings")
                                and winding.phase_windings is not None
                                and hasattr(winding.phase_windings[0], "tap_position")
                                and winding.phase_windings[0].tap_position is not None
                            ):
                                txt += " Tap={tap}".format(
                                    tap=winding.phase_windings[0].tap_position
                                )

                            # Voltage limit (Not mapped)

                            # resistance
                            # if hasattr(winding, 'resistance') and winding.resistance is not None:
                            #    fp.write(' %R={R}'.format(R=winding.resistance))

                            # Reverse resistance (Not mapped)

                            if (
                                hasattr(winding, "resistance")
                                and winding.resistance is not None
                            ):
                                txt += " %r={R}".format(R=winding.resistance)
                            else:
                                txt += " %r={R}".format(R=default_r[cnt - 1])

                        if hasattr(i, "reactances") and i.reactances is not None:
                            # Here, we should have 3 reactances
                            if (
                                isinstance(i.reactances, list)
                                and len(i.reactances) == 3
                            ):
                                txt += " XHL={XHL} XLT={XLT} XHT={XHT}".format(
                                    XHL=i.reactances[0],
                                    XLT=i.reactances[1],
                                    XHT=i.reactances[2],
                                )
                            else:
                                logger.error(
                                    "Wrong number of reactances for transformer {name}".format(
                                        name=i.name
                                    )
                                )
                        else:
                            txt += " XHL=%f XHT=%f XLT=%f" % (
                                default_x[0],
                                default_x[1],
                                default_x[2],
                            )

                txt += "\n\n"
                feeder_text_map[substation_name + "_" + feeder_name] = txt

        for substation_name in substation_text_map:
            for feeder_name in substation_text_map[substation_name]:
                txt = feeder_text_map[substation_name + "_" + feeder_name]
                feeder_name = feeder_name.replace(">", "-")
                substation_name = substation_name.replace(">", "-")
                if txt != "":
                    output_folder = None
                    output_redirect = None
                    if self.separate_substations:
                        output_folder = os.path.join(self.output_path, substation_name)
                        output_redirect = substation_name
                        if not os.path.exists(output_folder):
                            os.makedirs(output_folder)
                    else:
                        output_folder = os.path.join(self.output_path)
                        output_redirect = ""
                        if not os.path.exists(output_folder):
                            os.makedirs(output_folder)

                    if self.separate_feeders:
                        output_folder = os.path.join(output_folder, feeder_name)
                        output_redirect = os.path.join(output_redirect, feeder_name)
                        if not os.path.exists(output_folder):
                            os.makedirs(output_folder)
                    with open(
                        os.path.join(
                            output_folder, self.output_filenames["transformers"]
                        ),
                        "w",
                    ) as fp:
                        fp.write(txt)
                    if self.separate_substations and self.separate_feeders:
                        if substation_name not in self.substations_redirect:
                            self.substations_redirect[substation_name] = []
                        self.substations_redirect[substation_name].append(
                            os.path.join(
                                feeder_name, self.output_filenames["transformers"]
                            )
                        )
                    elif self.separate_substations:
                        if substation_name not in self.substations_redirect:
                            self.substations_redirect[substation_name] = []
                        self.substations_redirect[substation_name].append(
                            self.output_filenames["transformers"]
                        )
                    if self.separate_feeders:
                        combined_feeder_sub = os.path.join(substation_name, feeder_name)
                        if combined_feeder_sub not in self.feeders_redirect:
                            self.feeders_redirect[combined_feeder_sub] = []
                        self.feeders_redirect[combined_feeder_sub].append(
                            self.output_filenames["transformers"]
                        )

                    self.files_to_redirect.append(
                        os.path.join(
                            output_redirect, self.output_filenames["transformers"]
                        )
                    )

        return 1

    def write_storages(self, model):
        """Write the storage devices stored in the model.

        .. note:: Pretty straightforward for now since the DiTTo storage model class was built from the OpenDSS documentation.
                  The core representation is succeptible to change when mapping with other formats.

        .. todo:: Develop the docstring a little bit more...
        """

        substation_text_map = {}
        feeder_text_map = {}
        for i in model.models:
            if isinstance(i, Storage):
                # import pdb;pdb.set_trace()
                if (
                    self.separate_feeders
                    and hasattr(i, "feeder_name")
                    and i.feeder_name is not None
                ):
                    feeder_name = i.feeder_name
                else:
                    feeder_name = "DEFAULT"
                if (
                    self.separate_substations
                    and hasattr(i, "substation_name")
                    and i.substation_name is not None
                ):
                    substation_name = i.substation_name
                else:
                    substation_name = "DEFAULT"

                if not substation_name in substation_text_map:
                    substation_text_map[substation_name] = set([feeder_name])
                else:
                    substation_text_map[substation_name].add(feeder_name)
                txt = ""
                if substation_name + "_" + feeder_name in feeder_text_map:
                    txt = feeder_text_map[substation_name + "_" + feeder_name]

                # Name
                if hasattr(i, "name") and i.name is not None:
                    txt += "New Storage.{name}".format(name=i.name)

                # Phases
                if hasattr(i, "phase_storages") and i.phase_storages is not None:
                    txt += " phases={N_phases}".format(N_phases=len(i.phase_storages))

                    # kW (Need to sum over the phase_storage elements)
                    if sum([1 for phs in i.phase_storages if phs.p is None]) == 0:
                        p_tot = sum([phs.p for phs in i.phase_storages])
                        txt += " kW={kW}".format(kW=p_tot * 10 ** -3)  # DiTTo in watts

                        # Power factor
                        if sum([1 for phs in i.phase_storages if phs.q is None]) == 0:
                            q_tot = sum([phs.q for phs in i.phase_storages])
                            if q_tot != 0 and p_tot != 0:
                                pf = float(p_tot) / math.sqrt(p_tot ** 2 + q_tot ** 2)
                                txt += " pf={pf}".format(pf=pf)

                # connecting_element
                if (
                    hasattr(i, "connecting_element")
                    and i.connecting_element is not None
                ):
                    txt += " Bus1={elt}".format(elt=i.connecting_element)
                    if (
                        hasattr(i, "phase_storages")
                        and i.phase_storages is not None
                        and len(i.phase_storages) > 0
                    ):
                        for phase_storage in i.phase_storages:
                            txt += "." + str(self.phase_mapping(phase_storage.phase))

                # nominal_voltage
                if hasattr(i, "nominal_voltage") and i.nominal_voltage is not None:
                    txt += " kV={volt}".format(
                        volt=i.nominal_voltage * 10 ** -3
                    )  # DiTTo in volts
                    if not substation_name + "_" + feeder_name in self._baseKV_feeders_:
                        self._baseKV_feeders_[
                            substation_name + "_" + feeder_name
                        ] = set()
                    if i.nominal_voltage < 300:  # Line-Neutral voltage for 120 V
                        self._baseKV_.add(i.nominal_voltage * math.sqrt(3) * 10 ** -3)
                        self._baseKV_feeders_[substation_name + "_" + feeder_name].add(
                            i.nominal_voltage * math.sqrt(3) * 10 ** -3
                        )
                    else:
                        self._baseKV_.add(i.nominal_voltage * 10 ** -3)
                        self._baseKV_feeders_[substation_name + "_" + feeder_name].add(
                            i.nominal_voltage * 10 ** -3
                        )
                    if hasattr(i, "active_rating") and i.active_rating is not None:
                        pf_local = 1.0
                        if i.power_factor is not None:
                            pf_local = abs(i.power_factor)
                        txt += " kVA={kva}".format(
                            kva=i.active_rating / pf_local * 10 ** -3
                        )  # DiTTo in watts

                # rated_power
                if hasattr(i, "rated_power") and i.rated_power is not None:
                    txt += " kWRated={kW}".format(
                        kW=i.rated_power * 10 ** -3
                    )  # DiTTo in watts

                # rated_kWh
                if hasattr(i, "rated_kWh") and i.rated_kWh is not None:
                    txt += " kWhRated={kWh}".format(kWh=i.rated_kWh * 10 ** -3)

                # stored_kWh
                if hasattr(i, "stored_kWh") and i.stored_kWh is not None:
                    txt += " kWhStored={stored}".format(stored=i.stored_kWh * 10 ** -3)

                # state
                if hasattr(i, "state") and i.state is not None:
                    txt += " State={state}".format(state=i.state)
                else:
                    txt += " State=IDLING"  # Default value in OpenDSS

                # reserve
                if hasattr(i, "reserve") and i.reserve is not None:
                    txt += " %reserve={reserve}".format(reserve=i.reserve * 10 ** -3)

                # discharge_rate
                if hasattr(i, "discharge_rate") and i.discharge_rate is not None:
                    txt += " %Discharge={discharge_rate}".format(
                        discharge_rate=i.discharge_rate
                    )

                # charge_rate
                if hasattr(i, "charge_rate") and i.charge_rate is not None:
                    txt += " %Charge={charge_rate}".format(charge_rate=i.charge_rate)

                # charging_efficiency
                if (
                    hasattr(i, "charging_efficiency")
                    and i.charging_efficiency is not None
                ):
                    txt += " %EffCharge={charge_eff}".format(
                        charge_eff=i.charging_efficiency
                    )

                # discharging_efficiency
                if (
                    hasattr(i, "discharging_efficiency")
                    and i.discharging_efficiency is not None
                ):
                    txt += " %EffDischarge={discharge_eff}".format(
                        discharge_eff=i.discharging_efficiency
                    )

                # resistance
                if hasattr(i, "resistance") and i.resistance is not None:
                    txt += " %R={resistance}".format(resistance=i.resistance)

                # reactance
                if hasattr(i, "reactance") and i.reactance is not None:
                    txt += " %X={reactance}".format(reactance=i.reactance)

                # model
                if hasattr(i, "model_") and i.model_ is not None:
                    txt += " model={model}".format(model=i.model_)

                # Yearly/Daily/Duty/Charge trigger/Discharge trigger
                #
                # TODO: See with Tarek and Elaine how we can support that

                txt += "\n"
                feeder_text_map[substation_name + "_" + feeder_name] = txt

        for substation_name in substation_text_map:
            for feeder_name in substation_text_map[substation_name]:
                txt = feeder_text_map[substation_name + "_" + feeder_name]
                feeder_name = feeder_name.replace(">", "-")
                substation_name = substation_name.replace(">", "-")
                if txt != "":
                    output_folder = None
                    output_redirect = None
                    if self.separate_substations:
                        output_folder = os.path.join(self.output_path, substation_name)
                        output_redirect = substation_name
                        if not os.path.exists(output_folder):
                            os.makedirs(output_folder)
                    else:
                        output_folder = os.path.join(self.output_path)
                        output_redirect = ""
                        if not os.path.exists(output_folder):
                            os.makedirs(output_folder)

                    if self.separate_feeders:
                        output_folder = os.path.join(output_folder, feeder_name)
                        output_redirect = os.path.join(output_redirect, feeder_name)
                        if not os.path.exists(output_folder):
                            os.makedirs(output_folder)
                    with open(
                        os.path.join(output_folder, self.output_filenames["storage"]),
                        "w",
                    ) as fp:
                        fp.write(txt)
                    if self.separate_substations and self.separate_feeders:
                        if substation_name not in self.substations_redirect:
                            self.substations_redirect[substation_name] = []
                        self.substations_redirect[substation_name].append(
                            os.path.join(feeder_name, self.output_filenames["storage"])
                        )
                    elif self.separate_substations:
                        if substation_name not in self.substations_redirect:
                            self.substations_redirect[substation_name] = []
                        self.substations_redirect[substation_name].append(
                            self.output_filenames["storage"]
                        )
                    if self.separate_feeders:
                        combined_feeder_sub = os.path.join(substation_name, feeder_name)
                        if combined_feeder_sub not in self.feeders_redirect:
                            self.feeders_redirect[combined_feeder_sub] = []
                        self.feeders_redirect[combined_feeder_sub].append(
                            self.output_filenames["storage"]
                        )

                    self.files_to_redirect.append(
                        os.path.join(output_redirect, self.output_filenames["storage"])
                    )

        return 1

    def write_PVs(self, model):
        """Write the PVs."""
        feeder_text_map = {}
        feeder_voltvar_map = {}
        feeder_voltwatt_map = {}
        substation_text_map = {}
        for i in model.models:
            if isinstance(i, Photovoltaic):
                # If is_sourcebus is set to 1, then the object represents a source and not a PV system
                if (
                    self.separate_feeders
                    and hasattr(i, "feeder_name")
                    and i.feeder_name is not None
                ):
                    feeder_name = i.feeder_name
                else:
                    feeder_name = "DEFAULT"
                if (
                    self.separate_substations
                    and hasattr(i, "substation_name")
                    and i.substation_name is not None
                ):
                    substation_name = i.substation_name
                else:
                    substation_name = "DEFAULT"

                if not substation_name in substation_text_map:
                    substation_text_map[substation_name] = set([feeder_name])
                else:
                    substation_text_map[substation_name].add(feeder_name)
                txt = ""
                voltvar_nodes = set()
                voltwatt_nodes = set()
                if substation_name + "_" + feeder_name in feeder_text_map:
                    txt = feeder_text_map[substation_name + "_" + feeder_name]

                if substation_name + "_" + feeder_name in feeder_voltvar_map:
                    voltvar_nodes = feeder_voltvar_map[
                        substation_name + "_" + feeder_name
                    ]

                if substation_name + "_" + feeder_name in feeder_voltwatt_map:
                    voltwatt_nodes = feeder_voltwatt_map[
                        substation_name + "_" + feeder_name
                    ]

                # Name
                if hasattr(i, "name") and i.name is not None:
<<<<<<< HEAD
                    txt += "New PVSystem.{name}".format(name=i.name)
=======
                    txt += "New Generator.{name}".format(name=i.name)
>>>>>>> 62f04b9a

                # connecting element
                if (
                    hasattr(i, "connecting_element")
                    and i.connecting_element is not None
                ):
                    txt += " bus1={connecting_elt}".format(
                        connecting_elt=i.connecting_element
                    )
                    if hasattr(i, "phases") and i.phases is not None:
                        for phase in i.phases:
                            txt += "." + str(self.phase_mapping(phase.default_value))

                # Phases
                if hasattr(i, "phases") and i.phases is not None:
                    txt += " phases={n_phases}".format(n_phases=len(i.phases))

                # nominal voltage
                if hasattr(i, "nominal_voltage") and i.nominal_voltage is not None:
                    if i.nominal_voltage < 300:
                        txt += " kV={kV}".format(
                            kV=i.nominal_voltage * math.sqrt(3) * 10 ** -3
                        )  # DiTTo in volts
                    else:
                        txt += " kV={kV}".format(
                            kV=i.nominal_voltage * 10 ** -3
                        )  # DiTTo in volts
                    if not substation_name + "_" + feeder_name in self._baseKV_feeders_:
                        self._baseKV_feeders_[
                            substation_name + "_" + feeder_name
                        ] = set()
                    if (
                        i.nominal_voltage < 300
                    ):  # Line-Neutral voltage for 120 V (i.e. 240V)
                        self._baseKV_.add(i.nominal_voltage * math.sqrt(3) * 10 ** -3)
                        self._baseKV_feeders_[substation_name + "_" + feeder_name].add(
                            i.nominal_voltage * 2 * 10 ** -3
                        )
                    else:
                        self._baseKV_.add(i.nominal_voltage * 10 ** -3)
                        self._baseKV_feeders_[substation_name + "_" + feeder_name].add(
                            i.nominal_voltage * 10 ** -3
                        )
                else:
                    parent = model[i.connecting_element]
                    if (
                        hasattr(parent, "nominal_voltage")
                        and parent.nominal_voltage is not None
                    ):
                        if parent.nominal_voltage < 300:
                            txt += " kV={kV}".format(
                                kV=parent.nominal_voltage * math.sqrt(3) * 10 ** -3
                            )  # DiTTo in volts
                        else:
                            txt += " kV={kV}".format(
                                kV=parent.nominal_voltage * 10 ** -3
                            )  # DiTTo in volts
                        if (
                            not substation_name + "_" + feeder_name
                            in self._baseKV_feeders_
                        ):
                            self._baseKV_feeders_[
                                substation_name + "_" + feeder_name
                            ] = set()
                        if (
                            parent.nominal_voltage < 300
                        ):  # Line-Line voltage for 120 V (i.e. 240V)
                            self._baseKV_.add(
                                parent.nominal_voltage * math.sqrt(3) * 10 ** -3
                            )
                            self._baseKV_feeders_[
                                substation_name + "_" + feeder_name
                            ].add(parent.nominal_voltage * 2 * 10 ** -3)
                        else:
                            self._baseKV_.add(parent.nominal_voltage * 10 ** -3)
                            self._baseKV_feeders_[
                                substation_name + "_" + feeder_name
                            ].add(parent.nominal_voltage * 10 ** -3)

                if hasattr(i, "active_rating") and i.active_rating is not None:
                    pf_local = 1.0
                    if i.power_factor is not None:
                        pf_local = abs(i.power_factor)
                    txt += " kVA={kva}".format(
                        kva=i.active_rating / pf_local * 10 ** -3
                    )  # DiTTo in watts

                    if not (hasattr(i, "rated_power") and i.rated_power is not None):
                        txt += " Pmpp={kw}".format(
                            kw=i.active_rating
                            * pf_local
                            * 1.1
                            * 10
                            ** -3  # Set the inverter to be oversized by 10% if active rating not specified
                        )  # DiTTo in watts

                if hasattr(i, "rated_power") and i.rated_power is not None:
                    txt += " Pmpp={kw}".format(
                        kw=i.rated_power
                        * 10
                        ** -3  # Set the inverter to be oversized by 10% if active rating not specified
                    )  # DiTTo in watts

                if hasattr(i, "reactive_rating") and i.reactive_rating is not None:
                    txt += " kvarlimit={kvar}".format(
                        kvar=i.reactive_rating
                        * 10
                        ** -3  # Set the inverter to be oversized by 10% if active rating not specified
                    )  # DiTTo in watts

                # connection type
                if hasattr(i, "connection_type") and i.connection_type is not None:
                    mapps = {"D": "delta", "Y": "wye"}
                    if i.connection_type in mapps:
                        txt += " conn={conn}".format(conn=mapps[i.connection_type])
                    else:
                        raise NotImplementedError(
                            "Connection {conn} for PV systems is currently not supported.".format(
                                conn=i.connection_type
                            )
                        )

                # cutout_percent
                if hasattr(i, "cutout_percent") and i.cutout_percent is not None:
                    txt += " %Cutout={cutout}".format(cutout=i.cutout_percent)

                # cutin_percent
                if hasattr(i, "cutin_percent") and i.cutin_percent is not None:
                    txt += " %Cutin={cutin}".format(cutin=i.cutin_percent)

                # resistance
                if hasattr(i, "resistance") and i.resistance is not None:
                    txt += " %R={resistance}".format(resistance=i.resistance)

                # reactance
                if hasattr(i, "reactance") and i.reactance is not None:
                    txt += " %X={reactance}".format(reactance=i.reactance)

                # v_max_pu
                if hasattr(i, "v_max_pu") and i.v_max_pu is not None:
                    txt += " Vmaxpu={v_max_pu}".format(v_max_pu=i.v_max_pu)

                # v_min_pu
                if hasattr(i, "v_min_pu") and i.v_min_pu is not None:
                    txt += " Vminpu={v_min_pu}".format(v_min_pu=i.v_min_pu)

                # power_factor
                if hasattr(i, "control") and (
                    i.control is None or i.control == "powerfactor"
                ):  # use powerfactor as default mode
                    if hasattr(i, "power_factor") and i.power_factor is not None:
                        txt += " Model=1 pf={power_factor}".format(
                            power_factor=i.power_factor
                        )

                if (
                    hasattr(i, "control")
                    and i.control is not None
                    and i.control == "voltwatt"
                ):
                    txt += " Model=1 kvar=0"
                    voltwatt_nodes.add(i.name)

                if (
                    hasattr(i, "control")
                    and i.control is not None
                    and i.control == "voltvar"
                ):
                    txt += " Model=1 kvar=0"
                    voltvar_nodes.add(i.name)

                if (
                    hasattr(i, "timeseries")
                    and i.timeseries is not None
                    and len(i.timeseries) > 0
                ):
                    txt += " irradiance=1"
                    for ts in i.timeseries:
                        if (
                            hasattr(ts, "data_location")
                            and ts.data_location is not None
                            and os.path.isfile(ts.data_location)
                        ):
                            filename = self.timeseries_datasets[
                                substation_name + "_" + feeder_name
                            ][ts.data_location]
                            txt += " {ts_format}={filename}".format(
                                ts_format=self.timeseries_format[filename],
                                filename=filename,
                            )
                        else:
                            pass
                            # TODO: manage the data correctly when it is only in memory

                txt += "\n"
                feeder_text_map[substation_name + "_" + feeder_name] = txt
                feeder_voltvar_map[substation_name + "_" + feeder_name] = voltvar_nodes
                feeder_voltwatt_map[
                    substation_name + "_" + feeder_name
                ] = voltwatt_nodes

        for substation_name in substation_text_map:
            for feeder_name in substation_text_map[substation_name]:
                txt = feeder_text_map[substation_name + "_" + feeder_name]
                voltvar_nodes = feeder_voltvar_map[substation_name + "_" + feeder_name]
                voltwatt_nodes = feeder_voltwatt_map[
                    substation_name + "_" + feeder_name
                ]
                feeder_name = feeder_name.replace(">", "-")
                substation_name = substation_name.replace(">", "-")
                inv_txt = ""
                if len(voltvar_nodes) > 0:
                    inv_txt += "New XYCurve.VoltVarCurve_{loc} npts=6 Yarray=(1.0,1.0,0.0,0.0,-1.0,-1.0) Xarray=(0.5,0.93,0.97,1.03,1.06,1.5)\n\n".format(
                        loc=substation_name + "_" + feeder_name
                    )  # Default voltvar curve used
                    inv_txt += "New InvControl.InvPVCtrVV_{loc} mode=VOLTVAR voltage_curvex_ref=rated vvc_curve1=VoltVarCurve_{loc} VV_RefReactivePower=VARMAX_VARS DeltaQ_factor=0.5 PVSystemlist=[".format(
                        loc=substation_name + "_" + feeder_name
                    )
                    for node in voltvar_nodes:
                        inv_txt += node + ","
                    inv_txt = inv_txt.strip(",")
                    inv_txt += "]\n\n"

                if len(voltwatt_nodes) > 0:
                    inv_txt += "New XYCurve.VoltWattCurve_{loc} npts=4  Yarray=(1.0,1.0,0.0,0.0) XArray=(0.5,1.06,1.1,1.5)\n\n".format(
                        loc=substation_name + "_" + feeder_name
                    )  # Default volt-watt curve used
                    inv_txt += "New InvControl.InvPVCtrVW_{loc} mode=VOLTWATT voltage_curvex_ref=rated VoltwattYAxis=PAVAILABLEPU voltwatt_curve=VoltWattCurve_{loc} eventlog=yes DeltaP_factor=0.25 PVSystemlist=[".format(
                        loc=substation_name + "_" + feeder_name
                    )
                    for node in voltwatt_nodes:
                        inv_txt += node + ","
                    inv_txt = inv_txt.strip(",")
                    inv_txt += "]"

                if txt != "":
                    txt += "\n" + inv_txt
                    output_folder = None
                    output_redirect = None
                    if self.separate_substations:
                        output_folder = os.path.join(self.output_path, substation_name)
                        output_redirect = substation_name
                        if not os.path.exists(output_folder):
                            os.makedirs(output_folder)
                    else:
                        output_folder = os.path.join(self.output_path)
                        output_redirect = ""
                        if not os.path.exists(output_folder):
                            os.makedirs(output_folder)

                    if self.separate_feeders:
                        output_folder = os.path.join(output_folder, feeder_name)
                        output_redirect = os.path.join(output_redirect, feeder_name)
                        if not os.path.exists(output_folder):
                            os.makedirs(output_folder)
                    with open(
                        os.path.join(output_folder, self.output_filenames["PVSystems"]),
                        "w",
                    ) as fp:
                        fp.write(txt)

                    if self.separate_substations and self.separate_feeders:
                        if substation_name not in self.substations_redirect:
                            self.substations_redirect[substation_name] = []
                        self.substations_redirect[substation_name].append(
                            os.path.join(
                                feeder_name, self.output_filenames["PVSystems"]
                            )
                        )
                    elif self.separate_substations:
                        if substation_name not in self.substations_redirect:
                            self.substations_redirect[substation_name] = []
                        self.substations_redirect[substation_name].append(
                            self.output_filenames["PVSystems"]
                        )
                    if self.separate_feeders:
                        combined_feeder_sub = os.path.join(substation_name, feeder_name)
                        if combined_feeder_sub not in self.feeders_redirect:
                            self.feeders_redirect[combined_feeder_sub] = []
                        self.feeders_redirect[combined_feeder_sub].append(
                            self.output_filenames["PVSystems"]
                        )

                    self.files_to_redirect.append(
                        os.path.join(
                            output_redirect, self.output_filenames["PVSystems"]
                        )
                    )

    def write_timeseries(self, model):
        """Write all the unique timeseries objects to csv files if they are in memory.
        If the data is already on disk, no new data is created.
        Then create the Loadshapes.dss file containing the links to the loadshapes.
        Currently all loadshapes are assumed to be yearly
        TODO: Add daily profiles as well
        """

        substation_text_map = {}
        feeder_text_map = {}
        all_data = set()
        for i in model.models:
            if isinstance(i, Timeseries):
                if (
                    self.separate_feeders
                    and hasattr(i, "feeder_name")
                    and i.feeder_name is not None
                ):
                    feeder_name = i.feeder_name
                else:
                    feeder_name = "DEFAULT"
                if (
                    self.separate_substations
                    and hasattr(i, "substation_name")
                    and i.substation_name is not None
                ):
                    substation_name = i.substation_name
                else:
                    substation_name = "DEFAULT"

                if not substation_name in substation_text_map:
                    substation_text_map[substation_name] = set([feeder_name])
                else:
                    substation_text_map[substation_name].add(feeder_name)
                txt = ""
                if substation_name + "_" + feeder_name in feeder_text_map:
                    txt = feeder_text_map[substation_name + "_" + feeder_name]
                if substation_name + "_" + feeder_name not in self.timeseries_datasets:
                    self.timeseries_datasets[substation_name + "_" + feeder_name] = {}

                if (
                    hasattr(i, "data_location")
                    and i.data_location is not None
                    and os.path.isfile(i.data_location)
                    and (i.scale_factor is None or i.scale_factor == 1)
                ):
                    filename = i.data_location.split("/")[-1][
                        :-4
                    ]  # Assume all data files have a 3 letter suffix (e.g. .dss .csv .txt etc)
                    location = os.path.join(
                        "..", "..", filename
                    )  # Assume the load is in a feeder and the data is two folders up. TODO Fix this correctly
                    if (
                        i.data_location
                        in self.timeseries_datasets[substation_name + "_" + feeder_name]
                        and substation_name + "_" + feeder_name in feeder_text_map
                    ):  # Need to make sure the loadshape exits in each subfolder
                        continue
                    npoints = len(pd.read_csv(i.data_location))
                    if (
                        npoints == 24 or npoints == 24 * 60 or npoints == 24 * 60 * 60
                    ):  # The cases of hourly, minute or second resolution data for exactly one day TODO: make this more precise
                        self.timeseries_format[filename] = "daily"
                    else:
                        self.timeseries_format[filename] = "yearly"

                    interval = 1
                    if i.interval is not None:
                        interval = i.interval
                    txt += "New Loadshape.{filename} npts= {npoints} interval={interv} mult = (file={data_location})\n\n".format(
                        filename=filename,
                        npoints=npoints,
                        # data_location=i.data_location.split("/")[-1],
                        data_location=location,
                        interv=interval,
                    )
                    self.timeseries_datasets[substation_name + "_" + feeder_name][
                        i.data_location
                    ] = filename

                elif (
                    hasattr(i, "data_location")
                    and i.data_location is not None
                    and os.path.isfile(i.data_location)
                    and i.scale_factor is not None
                    and i.scale_factor != 1
                ):
                    filename = (
                        i.data_location.split("/")[-1][:-4] + "_scaled"
                    )  # Assume all data files have a 3 letter suffix (e.g. .dss .csv .txt etc)
                    scaled_data_location = (
                        i.data_location[:-4]
                        + "__scaled%s" % (str(int((i.scale_factor) * 100)).zfill(3))
                        + i.data_location[-4:]
                    )
                    if (
                        i.data_location
                        in self.timeseries_datasets[substation_name + "_" + feeder_name]
                        and substation_name + "_" + feeder_name in feeder_text_map
                    ):  # Need to make sure the loadshape exits in each subfolder
                        continue
                    timeseries = pd.read_csv(i.data_location)
                    npoints = len(timeseries)
                    timeseries.iloc[:, [0]] = timeseries.iloc[:, [0]] * i.scale_factor
                    timeseries.to_csv(scaled_data_location, index=False)
                    if (
                        npoints == 24 or npoints == 24 * 60 or npoints == 24 * 60 * 60
                    ):  # The cases of hourly, minute or second resolution data for exactly one day TODO: make this more precise
                        self.timeseries_format[filename] = "daily"
                    else:
                        self.timeseries_format[filename] = "yearly"
                    txt += "New Loadshape.{filename} npts= {npoints} interval=1 mult = (file={data_location})\n\n".format(
                        filename=filename,
                        npoints=npoints,
                        data_location=scaled_data_location,
                    )
                # elif: In memory
                #     pass
                else:
                    import pdb

                    pdb.set_trace()
                    pass  # problem

                self.timeseries_datasets[substation_name + "_" + feeder_name][
                    i.data_location
                ] = filename
                feeder_text_map[substation_name + "_" + feeder_name] = txt

                # pass #TODO: write the timeseries data if it's in memory

        for substation_name in substation_text_map:
            for feeder_name in substation_text_map[substation_name]:
                txt = feeder_text_map[substation_name + "_" + feeder_name]
                feeder_name = feeder_name.replace(">", "-")
                substation_name = substation_name.replace(">", "-")
                if txt != "":
                    output_folder = None
                    output_redirect = None
                    if self.separate_substations:
                        output_folder = os.path.join(self.output_path, substation_name)
                        output_redirect = substation_name
                        if not os.path.exists(output_folder):
                            os.makedirs(output_folder)
                    else:
                        output_folder = os.path.join(self.output_path)
                        output_redirect = ""
                        if not os.path.exists(output_folder):
                            os.makedirs(output_folder)

                    if self.separate_feeders:
                        output_folder = os.path.join(output_folder, feeder_name)
                        output_redirect = os.path.join(output_redirect, feeder_name)
                        if not os.path.exists(output_folder):
                            os.makedirs(output_folder)
                    with open(
                        os.path.join(
                            output_folder, self.output_filenames["loadshapes"]
                        ),
                        "w",
                    ) as fp:
                        fp.write(txt)
                    if self.separate_substations and self.separate_feeders:
                        if substation_name not in self.substations_redirect:
                            self.substations_redirect[substation_name] = []
                        self.substations_redirect[substation_name].append(
                            os.path.join(
                                feeder_name, self.output_filenames["loadshapes"]
                            )
                        )
                    elif self.separate_substations:
                        if substation_name not in self.substations_redirect:
                            self.substations_redirect[substation_name] = []
                        self.substations_redirect[substation_name].append(
                            self.output_filenames["loadshapes"]
                        )
                    if self.separate_feeders:
                        combined_feeder_sub = os.path.join(substation_name, feeder_name)
                        if combined_feeder_sub not in self.feeders_redirect:
                            self.feeders_redirect[combined_feeder_sub] = []
                        self.feeders_redirect[combined_feeder_sub].append(
                            self.output_filenames["loadshapes"]
                        )

                    self.files_to_redirect.append(
                        os.path.join(
                            output_redirect, self.output_filenames["loadshapes"]
                        )
                    )

    def write_loads(self, model):
        """Write the loads to an OpenDSS file (Loads.dss by default).

        :param model: DiTTo model
        :type model: DiTTo model
        :returns: 1 for success, -1 for failure
        :rtype: int
        """

        substation_text_map = {}
        feeder_text_map = {}
        for i in model.models:
            if isinstance(i, Load):
                if (
                    self.separate_feeders
                    and hasattr(i, "feeder_name")
                    and i.feeder_name is not None
                ):
                    feeder_name = i.feeder_name
                else:
                    feeder_name = "DEFAULT"
                if (
                    self.separate_substations
                    and hasattr(i, "substation_name")
                    and i.substation_name is not None
                ):
                    substation_name = i.substation_name
                else:
                    substation_name = "DEFAULT"

                if not substation_name in substation_text_map:
                    substation_text_map[substation_name] = set([feeder_name])
                else:
                    substation_text_map[substation_name].add(feeder_name)
                txt = ""
                if substation_name + "_" + feeder_name in feeder_text_map:
                    txt = feeder_text_map[substation_name + "_" + feeder_name]

                # Name
                if hasattr(i, "name") and i.name is not None:
                    txt += "New Load." + i.name
                else:
                    continue

                # Connection type
                if hasattr(i, "connection_type") and i.connection_type is not None:
                    if i.connection_type == "Y":
                        txt += " conn=wye"
                    elif i.connection_type == "D":
                        txt += " conn=delta"

                # Connecting element
                if (
                    hasattr(i, "connecting_element")
                    and i.connecting_element is not None
                ):
                    txt += " bus1={bus}".format(bus=i.connecting_element)
                    if hasattr(i, "phase_loads") and i.phase_loads is not None:
                        for phase_load in i.phase_loads:
                            if (
                                hasattr(phase_load, "phase")
                                and phase_load.phase is not None
                            ):
                                txt += ".{p}".format(
                                    p=self.phase_mapping(phase_load.phase)
                                )

                        if i.connection_type == "D" and len(i.phase_loads) == 1:
                            if self.phase_mapping(i.phase_loads[0].phase) == 1:
                                txt += ".2"
                            if self.phase_mapping(i.phase_loads[0].phase) == 2:
                                txt += ".3"
                            if self.phase_mapping(i.phase_loads[0].phase) == 3:
                                txt += ".1"

                # nominal voltage
                if hasattr(i, "nominal_voltage") and i.nominal_voltage is not None:
                    if i.nominal_voltage < 300:
                        txt += " kV={volt}".format(
                            volt=i.nominal_voltage * math.sqrt(3) * 10 ** -3
                        )
                    else:
                        txt += " kV={volt}".format(volt=i.nominal_voltage * 10 ** -3)
                    if not substation_name + "_" + feeder_name in self._baseKV_feeders_:
                        self._baseKV_feeders_[
                            substation_name + "_" + feeder_name
                        ] = set()
                    if i.nominal_voltage < 300:  # Line-Neutral voltage for 120 V
                        self._baseKV_.add(i.nominal_voltage * math.sqrt(3) * 10 ** -3)
                        self._baseKV_feeders_[substation_name + "_" + feeder_name].add(
                            i.nominal_voltage * math.sqrt(3) * 10 ** -3
                        )
                    else:
                        self._baseKV_.add(i.nominal_voltage * 10 ** -3)
                        self._baseKV_feeders_[substation_name + "_" + feeder_name].add(
                            i.nominal_voltage * 10 ** -3
                        )

                # Vmin
                if hasattr(i, "vmin") and i.vmin is not None:
                    txt += " Vminpu={vmin}".format(vmin=i.vmin)

                # Vmax
                if hasattr(i, "vmax") and i.vmax is not None:
                    txt += " Vmaxpu={vmax}".format(vmax=i.vmax)

                # positions (Not mapped)

                # KW
                total_P = 0
                if hasattr(i, "phase_loads") and i.phase_loads is not None:

                    txt += " model={N}".format(N=i.phase_loads[0].model)

                    for phase_load in i.phase_loads:
                        if hasattr(phase_load, "p") and phase_load.p is not None:
                            total_P += phase_load.p
                    txt += " kW={P}".format(P=total_P * 10 ** -3)

                # Kva
                total_Q = 0
                if hasattr(i, "phase_loads") and i.phase_loads is not None:
                    for phase_load in i.phase_loads:
                        if hasattr(phase_load, "q") and phase_load.q is not None:
                            total_Q += phase_load.q
                    txt += " kvar={Q}".format(Q=total_Q * 10 ** -3)

                # phase_loads
                if hasattr(i, "phase_loads") and i.phase_loads is not None:

                    # if i.connection_type=='Y':
                    txt += " Phases={N}".format(N=len(i.phase_loads))
                    # elif i.connection_type=='D' and len(i.phase_loads)==3:
                    #    fp.write(' Phases=3')
                    # elif i.connection_type=='D' and len(i.phase_loads)==2:
                    #    fp.write(' Phases=1')

                    for phase_load in i.phase_loads:

                        # P
                        # if hasattr(phase_load, 'p') and phase_load.p is not None:
                        #    fp.write(' kW={P}'.format(P=phase_load.p*10**-3))

                        # Q
                        # if hasattr(phase_load, 'q') and phase_load.q is not None:
                        #    fp.write(' kva={Q}'.format(Q=phase_load.q*10**-3))

                        # ZIP load model
                        if (
                            hasattr(phase_load, "use_zip")
                            and phase_load.use_zip is not None
                        ):
                            if phase_load.use_zip:

                                # Get the coefficients
                                if (
                                    (
                                        hasattr(i, "ppercentimpedance")
                                        and i.ppercentimpedance is not None
                                    )
                                    and (
                                        hasattr(i, "qpercentimpedance")
                                        and i.qpercentimpedance is not None
                                    )
                                    and (
                                        hasattr(i, "ppercentcurrent")
                                        and i.ppercentcurrent is not None
                                    )
                                    and (
                                        hasattr(i, "qpercentcurrent")
                                        and i.qpercentcurrent is not None
                                    )
                                    and (
                                        hasattr(i, "ppercentpower")
                                        and i.ppercentpower is not None
                                    )
                                    and (
                                        hasattr(i, "qpercentpower")
                                        and i.qpercentpower is not None
                                    )
                                ):

                                    txt += (
                                        " model=8 ZIPV=[%.3f, %.3f, %.3f, %.3f, %.3f, %.3f, %.3f]"
                                        % (
                                            i.ppercentimpedance,
                                            i.ppercentcurrent,
                                            i.ppercentpower,
                                            i.qpercentimpedance,
                                            i.qpercentcurrent,
                                            i.qpercentpower,
                                        )
                                    )

                # fp.write(' model=1')

                # timeseries object
                if hasattr(i, "timeseries") and i.timeseries is not None:
                    for ts in i.timeseries:
                        if (
                            hasattr(ts, "data_location")
                            and ts.data_location is not None
                            and os.path.isfile(ts.data_location)
                        ):
                            filename = self.timeseries_datasets[
                                ts.substation_name + "_" + ts.feeder_name
                            ][ts.data_location]
                            txt += " {ts_format}={filename}".format(
                                ts_format=self.timeseries_format[filename],
                                filename=filename,
                            )
                        else:
                            pass
                            # TODO: manage the data correctly when it is only in memory

                txt += "\n\n"
                feeder_text_map[substation_name + "_" + feeder_name] = txt
        for substation_name in substation_text_map:
            for feeder_name in substation_text_map[substation_name]:
                txt = feeder_text_map[substation_name + "_" + feeder_name]
                feeder_name = feeder_name.replace(">", "-")
                substation_name = substation_name.replace(">", "-")
                if txt != "":
                    output_folder = None
                    output_redirect = None
                    if self.separate_substations:
                        output_folder = os.path.join(self.output_path, substation_name)
                        output_redirect = substation_name
                        if not os.path.exists(output_folder):
                            os.makedirs(output_folder)
                    else:
                        output_folder = os.path.join(self.output_path)
                        output_redirect = ""
                        if not os.path.exists(output_folder):
                            os.makedirs(output_folder)

                    if self.separate_feeders:
                        output_folder = os.path.join(output_folder, feeder_name)
                        output_redirect = os.path.join(output_redirect, feeder_name)
                        if not os.path.exists(output_folder):
                            os.makedirs(output_folder)
                    with open(
                        os.path.join(output_folder, self.output_filenames["loads"]), "w"
                    ) as fp:
                        fp.write(txt)
                    if self.separate_substations and self.separate_feeders:
                        if substation_name not in self.substations_redirect:
                            self.substations_redirect[substation_name] = []
                        self.substations_redirect[substation_name].append(
                            os.path.join(feeder_name, self.output_filenames["loads"])
                        )
                    elif self.separate_substations:
                        if substation_name not in self.substations_redirect:
                            self.substations_redirect[substation_name] = []
                        self.substations_redirect[substation_name].append(
                            self.output_filenames["loads"]
                        )
                    if self.separate_feeders:
                        combined_feeder_sub = os.path.join(substation_name, feeder_name)
                        if combined_feeder_sub not in self.feeders_redirect:
                            self.feeders_redirect[combined_feeder_sub] = []
                        self.feeders_redirect[combined_feeder_sub].append(
                            self.output_filenames["loads"]
                        )

                    self.files_to_redirect.append(
                        os.path.join(output_redirect, self.output_filenames["loads"])
                    )

        return 1

    def write_regulators(self, model):
        """Write the regulators to an OpenDSS file (Regulators.dss by default).

        :param model: DiTTo model
        :type model: DiTTo model
        :returns: 1 for success, -1 for failure
        :rtype: int
        """

        substation_text_map = {}
        feeder_text_map = {}
        # It might be the case that we have to create new transformers from the regulators.
        # In this case, we build the strings and store them in a list.
        # At the end, we simply loop over the list to write all strings to transformers.dss
        transfo_creation_string_map = {}

        for i in model.models:
            if isinstance(i, Regulator):

                if (
                    self.separate_feeders
                    and hasattr(i, "feeder_name")
                    and i.feeder_name is not None
                ):
                    feeder_name = i.feeder_name
                else:
                    feeder_name = "DEFAULT"
                if (
                    self.separate_substations
                    and hasattr(i, "substation_name")
                    and i.substation_name is not None
                ):
                    substation_name = i.substation_name
                else:
                    substation_name = "DEFAULT"

                if not substation_name in substation_text_map:
                    substation_text_map[substation_name] = set([feeder_name])
                else:
                    substation_text_map[substation_name].add(feeder_name)
                txt = ""
                transfo_creation_string = ""
                if substation_name + "_" + feeder_name in feeder_text_map:
                    txt = feeder_text_map[substation_name + "_" + feeder_name]
                    transfo_creation_string = transfo_creation_string_map[
                        substation_name + "_" + feeder_name
                    ]

                if hasattr(i, "name") and i.name is not None:
                    txt += "New RegControl.{name}".format(name=i.name)
                else:
                    continue

                # Connected transformer
                if hasattr(i, "connected_transformer"):

                    # If we have a valid connected_transformer then job's easy...
                    if i.connected_transformer is not None:
                        txt += " transformer={trans}".format(
                            trans=i.connected_transformer
                        )

                    # Otherwise, we have to create a new transformer and write it to the transformers file
                    else:

                        # Initialize the string:
                        transfo_creation_string += "New Transformer."

                        # Name:
                        transfo_name = "trans_{}".format(
                            i.name
                        )  # Maybe not the best naming convention....
                        transfo_creation_string += transfo_name

                        # Number of Phases
                        if hasattr(i, "windings") and i.windings is not None:
                            if (
                                hasattr(i.windings[0], "phase_windings")
                                and i.windings[0].phase_windings is not None
                            ):
                                try:
                                    transfo_creation_string += " phases={}".format(
                                        len(i.windings[0].phase_windings)
                                    )
                                except:
                                    pass
                                phases = [
                                    self.phase_mapping(x.phase)
                                    for x in i.windings[0].phase_windings
                                ]
                                phase_string = reduce(
                                    lambda x, y: str(x) + "." + str(y), phases
                                )

                        # Number of windings
                        if hasattr(i, "windings") and i.windings is not None:
                            try:
                                transfo_creation_string += " windings={}".format(
                                    len(i.windings)
                                )
                            except:
                                pass

                        # buses:
                        if (
                            hasattr(i, "from_element")
                            and i.from_element is not None
                            and hasattr(i, "to_element")
                            and i.to_element is not None
                        ):
                            transfo_creation_string += " buses=({b1}.{p},{b2}.{p})".format(
                                b1=i.from_element, b2=i.to_element, p=phase_string
                            )

                        # Conns
                        if hasattr(i, "windings") and i.windings is not None:
                            conns = " conns=("
                            for w, winding in enumerate(i.windings):
                                if hasattr(
                                    i.windings[w], "connection_type"
                                ) and i.windings[w].connection_type in ["Y", "D", "Z"]:
                                    mapp = {"Y": "Wye", "D": "Delta", "Z": "Zigzag"}
                                    conns += mapp[i.windings[w].connection_type] + ", "
                            conns = conns[:-2]
                            conns += ")"
                            if conns == " conns)":
                                conns = ""
                            transfo_creation_string += conns

                        # kvs
                        if hasattr(i, "windings") and i.windings is not None:
                            kvs = " kvs=("
                            for w, winding in enumerate(i.windings):
<<<<<<< HEAD
                                if hasattr(i.windings[w], "nominal_voltage"):
                                    kvs += (
                                        str(i.windings[w].nominal_voltage * 10 ** -3)
                                        + ", "
                                    )
                                    if (
                                        not substation_name + "_" + feeder_name
                                        in self._baseKV_feeders_
                                    ):
                                        self._baseKV_feeders_[
                                            substation_name + "_" + feeder_name
                                        ] = set()
                                    if (
                                        i.windings[w].nominal_voltage < 300
                                    ):  # Line-Neutral voltage for 120 V
                                        self._baseKV_.add(
                                            i.windings[w].nominal_voltage
                                            * math.sqrt(3)
                                            * 10 ** -3
                                        )
                                        self._baseKV_feeders_[
                                            substation_name + "_" + feeder_name
                                        ].add(
                                            winding.nominal_voltage
                                            * math.sqrt(3)
                                            * 10 ** -3
                                        )
                                    else:
                                        self._baseKV_.add(
                                            i.windings[w].nominal_voltage * 10 ** -3
                                        )
                                        self._baseKV_feeders_[
                                            substation_name + "_" + feeder_name
                                        ].add(winding.nominal_voltage * 10 ** -3)
=======
                                if (
                                    hasattr(i.windings[w], "nominal_voltage")
                                    and i.windings[w].nominal_voltage is not None
                                ):
                                    kvs += str(i.windings[w].nominal_voltage) + ", "
                                    self._baseKV_.add(i.windings[w].nominal_voltage)
>>>>>>> 62f04b9a
                            kvs = kvs[:-2]
                            kvs += ")"
                            transfo_creation_string += kvs

                        # kvas
                        if hasattr(i, "windings") and i.windings is not None:
                            kvas = " kvas=("
                            for w, winding in enumerate(i.windings):
                                if (
                                    hasattr(i.windings[w], "rated_power")
                                    and i.windings[w].rated_power is not None
                                ):
                                    kvas += (
                                        str(i.windings[w].rated_power * 10 ** -3) + ", "
                                    )
                            kvas = kvas[:-2]
                            kvas += ")"
                            transfo_creation_string += kvas

                        # emergency_power
                        if hasattr(i, "windings") and i.windings is not None:
                            if (
                                hasattr(i.windings[0], "emergency_power")
                                and i.windings[0].emergency_power is not None
                            ):
                                transfo_creation_string += " EmerghKVA={}".format(
                                    i.windings[0].emergency_power
                                )

                        # reactances:
                        if hasattr(i, "reactances") and i.reactances is not None:
                            # XHL:
                            try:
                                if isinstance(i.reactances[0], (int, float)):
                                    transfo_creation_string += " XHL={}".format(
                                        i.reactances[0]
                                    )
                            except:
                                logger.warning(
                                    "Could not extract XHL from regulator {name}".format(
                                        name=i.name
                                    )
                                )
                                pass
                            # XLT:
                            try:
                                if isinstance(i.reactances[1], (int, float)):
                                    transfo_creation_string += " XLT={}".format(
                                        i.reactances[1]
                                    )
                            except:
                                logger.warning(
                                    "Could not extract XLT from regulator {name}".format(
                                        name=i.name
                                    )
                                )
                                pass
                            # XHT:
                            try:
                                if isinstance(i.reactances[2], (int, float)):
                                    transfo_creation_string += " XHT={}".format(
                                        i.reactances[2]
                                    )
                            except:
                                logger.warning(
                                    "Could not extract XHT from regulator {name}".format(
                                        name=i.name
                                    )
                                )
                                pass

                        txt += " transformer={trans}".format(trans=transfo_name)

                # Winding
                if hasattr(i, "winding") and i.winding is not None:
                    txt += " winding={w}".format(w=i.winding)
                else:
                    txt += " winding=2"

                # CTprim
                if hasattr(i, "ct_prim") and i.ct_prim is not None:
                    txt += " CTprim={CT}".format(CT=i.ct_prim)

                # noload_loss
                if hasattr(i, "noload_loss") and i.noload_loss is not None:
                    txt += " %noLoadLoss={nL}".format(NL=i.noload_loss)

                # Delay
                if hasattr(i, "delay") and i.delay is not None:
                    txt += " delay={d}".format(d=i.delay)

                # highstep
                # if hasattr(i, "highstep") and i.highstep is not None:
                #     txt += " maxtapchange={high}".format(high=i.highstep)

                # lowstep (Not mapped)

                # pt ratio
                if hasattr(i, "pt_ratio") and i.pt_ratio is not None:
                    txt += " ptratio={PT}".format(PT=i.pt_ratio)

                # ct ratio  (Not mapped)

                # phase shift (Not mapped)

                # ltc (Not mapped)

                # bandwidth
                if hasattr(i, "bandwidth") and i.bandwidth is not None:
                    txt += " band={b}".format(
                        b=i.bandwidth * 1.2
                    )  # The bandwidth is operated at 120 V

                # band center
                if hasattr(i, "bandcenter") and i.bandcenter is not None:
                    txt += " vreg={vreg}".format(vreg=i.bandcenter)

                # Pt phase
                if hasattr(i, "pt_phase") and i.pt_phase is not None:
                    txt += " Ptphase={PT}".format(PT=self.phase_mapping(i.pt_phase))

                # Voltage limit
                if hasattr(i, "voltage_limit") and i.voltage_limit is not None:
                    txt += " vlimit={vlim}".format(vlim=i.voltage_limit)

                if hasattr(i, "setpoint") and i.setpoint is not None:
                    txt += " vreg = {setp}".format(setp=i.setpoint / 100.0 * 120)

                # X (Store in the Phase Windings of the transformer)
                if i.name in self.compensator:
                    if "X" in self.compensator[i.name]:
                        if len(self.compensator[i.name]["X"]) == 1:
                            txt += " X={x}".format(
                                x=list(self.compensator[i.name]["X"])[0]
                            )
                        else:
                            logger.warning(
                                """Compensator_x not the same for all windings of transformer {name}.
                                                   Using the first value for regControl {name2}.""".format(
                                    name=i.connected_transformer, name2=i.name
                                )
                            )
                            txt += " X={x}".format(
                                x=list(self.compensator[i.name]["X"])[0]
                            )

                # R (Store in the Phase Windings of the transformer)
                if i.name in self.compensator:
                    if "R" in self.compensator[i.name]:
                        if len(self.compensator[i.name]["R"]) == 1:
                            txt += " R={r}".format(
                                r=list(self.compensator[i.name]["R"])[0]
                            )
                        else:
                            logger.warning(
                                """Compensator_r not the same for all windings of transformer {name}.
                                                   Using the first value for regControl {name2}.""".format(
                                    name=i.connected_transformer, name2=i.name
                                )
                            )
                            txt += " R={r}".format(
                                r=list(self.compensator[i.name]["R"])[0]
                            )

                txt += "\n\n"
                if len(transfo_creation_string) > 0:
                    transfo_creation_string += "\n\n"
                feeder_text_map[substation_name + "_" + feeder_name] = txt
                transfo_creation_string_map[
                    substation_name + "_" + feeder_name
                ] = transfo_creation_string

        for substation_name in substation_text_map:
            for feeder_name in substation_text_map[substation_name]:
                txt = feeder_text_map[substation_name + "_" + feeder_name]
                if substation_name + "_" + feeder_name in transfo_creation_string_map:
                    transfo_creation_string = transfo_creation_string_map[
                        substation_name + "_" + feeder_name
                    ]
                else:
                    transfo_creation_string = ""
                feeder_name = feeder_name.replace(">", "-")
                substation_name = substation_name.replace(">", "-")
                if txt != "":
                    output_folder = None
                    output_redirect = None
                    if self.separate_substations:
                        output_folder = os.path.join(self.output_path, substation_name)
                        output_redirect = substation_name
                        if not os.path.exists(output_folder):
                            os.makedirs(output_folder)
                    else:
                        output_folder = os.path.join(self.output_path)
                        output_redirect = ""
                        if not os.path.exists(output_folder):
                            os.makedirs(output_folder)

                    if self.separate_feeders:
                        output_folder = os.path.join(output_folder, feeder_name)
                        output_redirect = os.path.join(output_redirect, feeder_name)
                        if not os.path.exists(output_folder):
                            os.makedirs(output_folder)
                    with open(
                        os.path.join(
                            output_folder, self.output_filenames["regulators"]
                        ),
                        "w",
                    ) as fp:
                        fp.write(txt)
                    if len(transfo_creation_string) > 0:
                        with open(
                            os.path.join(
                                output_folder, self.output_filenames["transformers"]
                            ),
                            "a",
                        ) as f:
                            f.write(transfo_creation_string)

                    if self.separate_substations and self.separate_feeders:
                        if substation_name not in self.substations_redirect:
                            self.substations_redirect[substation_name] = []
                        self.substations_redirect[substation_name].append(
                            os.path.join(
                                feeder_name, self.output_filenames["regulators"]
                            )
                        )
                    elif self.separate_substations:
                        if substation_name not in self.substations_redirect:
                            self.substations_redirect[substation_name] = []
                        self.substations_redirect[substation_name].append(
                            self.output_filenames["regulators"]
                        )
                    if self.separate_feeders:
                        combined_feeder_sub = os.path.join(substation_name, feeder_name)
                        if combined_feeder_sub not in self.feeders_redirect:
                            self.feeders_redirect[combined_feeder_sub] = []
                        self.feeders_redirect[combined_feeder_sub].append(
                            self.output_filenames["regulators"]
                        )

                    self.files_to_redirect.append(
                        os.path.join(
                            output_redirect, self.output_filenames["regulators"]
                        )
                    )

        return 1

    def write_capacitors(self, model):
        """Write the capacitors to an OpenDSS file (Capacitors.dss by default).

        :param model: DiTTo model
        :type model: DiTTo model
        :returns: 1 for success, -1 for failure
        :rtype: int
        """

        substation_text_map = {}
        feeder_text_map = {}
        for i in model.models:

            if isinstance(i, Capacitor):

                if (
                    self.separate_feeders
                    and hasattr(i, "feeder_name")
                    and i.feeder_name is not None
                ):
                    feeder_name = i.feeder_name
                else:
                    feeder_name = "DEFAULT"
                if (
                    self.separate_substations
                    and hasattr(i, "substation_name")
                    and i.substation_name is not None
                ):
                    substation_name = i.substation_name
                else:
                    substation_name = "DEFAULT"

                if not substation_name in substation_text_map:
                    substation_text_map[substation_name] = set([feeder_name])
                else:
                    substation_text_map[substation_name].add(feeder_name)
                txt = ""
                if substation_name + "_" + feeder_name in feeder_text_map:
                    txt = feeder_text_map[substation_name + "_" + feeder_name]

                # Name
                if hasattr(i, "name") and i.name is not None:
                    txt += "New Capacitor.{name}".format(name=i.name)
                else:
                    continue

                # Connecting element
                if i.connecting_element is not None:
                    txt += " Bus1=" + i.connecting_element

                    # For a 3-phase capbank we don't add any suffixes to the output.
                    if (
                        hasattr(i, "phase_capacitors")
                        and i.phase_capacitors is not None
                        and len(i.phase_capacitors) != 3
                    ):
                        for phase_capacitor in i.phase_capacitors:

                            if (
                                hasattr(phase_capacitor, "phase")
                                and phase_capacitor.phase is not None
                            ):
                                if phase_capacitor.phase == "A":
                                    txt += ".1"
                                if phase_capacitor.phase == "B":
                                    txt += ".2"
                                if phase_capacitor.phase == "C":
                                    txt += ".3"

                # Phases
                if hasattr(i, "phase_capacitors") and i.phase_capacitors is not None:
                    txt += " phases={N}".format(N=len(i.phase_capacitors))

                # nominal_voltage
                if hasattr(i, "nominal_voltage") and i.nominal_voltage is not None:
                    txt += " Kv={volt}".format(
                        volt=i.nominal_voltage * 10 ** -3
                    )  # OpenDSS in Kvolts
                    if not substation_name + "_" + feeder_name in self._baseKV_feeders_:
                        self._baseKV_feeders_[
                            substation_name + "_" + feeder_name
                        ] = set()
                    if i.nominal_voltage < 300:  # Line-Neutral voltage for 120 V
                        self._baseKV_.add(i.nominal_voltage * math.sqrt(3) * 10 ** -3)
                        self._baseKV_feeders_[substation_name + "_" + feeder_name].add(
                            i.nominal_voltage * math.sqrt(3) * 10 ** -3
                        )
                    else:
                        self._baseKV_.add(i.nominal_voltage * 10 ** -3)
                        self._baseKV_feeders_[substation_name + "_" + feeder_name].add(
                            i.nominal_voltage * 10 ** -3
                        )

                # connection type
                if hasattr(i, "connection_type") and i.connection_type is not None:
                    if i.connection_type == "Y":
                        txt += " conn=Wye"
                    elif i.connection_type == "D":
                        txt += " conn=delta"
                    else:
                        logger.error(
                            "Unknown connection type in capacitor {name}".format(
                                name=i.name
                            )
                        )

                # Rated kvar
                # In DiTTo, this is splitted accross phase_capacitors
                # We thus have to sum them up
                total_var = 0
                if hasattr(i, "phase_capacitors") and i.phase_capacitors is not None:
                    for phase_capacitor in i.phase_capacitors:
                        if (
                            hasattr(phase_capacitor, "var")
                            and phase_capacitor.var is not None
                        ):
                            try:
                                total_var += phase_capacitor.var
                            except:
                                logger.error(
                                    "Cannot compute Var of capacitor {name}".format(
                                        name=name
                                    )
                                )
                                pass
                    total_var *= 10 ** -3  # OpenDSS in Kvar
                    txt += " Kvar={kvar}".format(kvar=total_var)

                # We create a CapControl if we have valid input
                # values that indicate that we should
                create_capcontrol = False
                if (hasattr(i, "name") and i.name is not None) and (
                    (hasattr(i, "delay") and i.delay is not None)
                    or (hasattr(i, "mode") and i.mode is not None)
                    or (hasattr(i, "low") and i.low is not None)
                    or (hasattr(i, "high") and i.high is not None)
                    or (hasattr(i, "pt_ratio") and i.pt_ratio is not None)
                    or (hasattr(i, "ct_ratio") and i.ct_ratio is not None)
                    or (hasattr(i, "pt_phase") and i.pt_phase is not None)
                ):
                    create_capcontrol = True

                # Create CapControl
                if create_capcontrol:
                    txt += "\n\nNew CapControl.{name} Capacitor={name}".format(
                        name=i.name
                    )

                    # Element (CONTROL)
                    if (
                        hasattr(i, "measuring_element")
                        and i.measuring_element is not None
                    ):
                        txt += " Element=Line.{elt} Terminal=1".format(
                            elt=i.measuring_element
                        )

                    # Delay (CONTROL)
                    if hasattr(i, "delay") and i.delay is not None:
                        txt += " delay={d}".format(d=i.delay)

                    # mode (CONTROL)
                    if hasattr(i, "mode") and i.mode is not None:
                        txt += " Type={m}".format(m=self.mode_mapping(i.mode))

                    # Low (CONTROL)
                    if hasattr(i, "low") and i.low is not None:
                        txt += " Vmin={vmin}".format(vmin=i.low)

                    # high (CONTROL)
                    if hasattr(i, "high") and i.high is not None:
                        txt += " Vmax={vmax}".format(vmax=i.high)

                    # Pt ratio (CONTROL)
                    if hasattr(i, "pt_ratio") and i.pt_ratio is not None:
                        txt += " Ptratio={PT}".format(PT=i.pt_ratio)

                    # Ct ratio (CONTROL)
                    if hasattr(i, "ct_ratio") and i.ct_ratio is not None:
                        txt += " Ctratio={CT}".format(CT=i.ct_ratio)

                    # Pt phase (CONTROL)
                    if hasattr(i, "pt_phase") and i.pt_phase is not None:
                        txt += " PTPhase={PT}".format(PT=self.phase_mapping(i.pt_phase))

                txt += "\n\n"
                feeder_text_map[substation_name + "_" + feeder_name] = txt
        for substation_name in substation_text_map:
            for feeder_name in substation_text_map[substation_name]:
                txt = feeder_text_map[substation_name + "_" + feeder_name]
                feeder_name = feeder_name.replace(">", "-")
                substation_name = substation_name.replace(">", "-")
                if txt != "":
                    output_folder = None
                    output_redirect = None
                    if self.separate_substations:
                        output_folder = os.path.join(self.output_path, substation_name)
                        output_redirect = substation_name
                        if not os.path.exists(output_folder):
                            os.makedirs(output_folder)
                    else:
                        output_folder = os.path.join(self.output_path)
                        output_redirect = ""
                        if not os.path.exists(output_folder):
                            os.makedirs(output_folder)

                    if self.separate_feeders:
                        output_folder = os.path.join(output_folder, feeder_name)
                        output_redirect = os.path.join(output_redirect, feeder_name)
                        if not os.path.exists(output_folder):
                            os.makedirs(output_folder)
                    with open(
                        os.path.join(
                            output_folder, self.output_filenames["capacitors"]
                        ),
                        "w",
                    ) as fp:
                        fp.write(txt)

                    if self.separate_substations and self.separate_feeders:
                        if substation_name not in self.substations_redirect:
                            self.substations_redirect[substation_name] = []
                        self.substations_redirect[substation_name].append(
                            os.path.join(
                                feeder_name, self.output_filenames["capacitors"]
                            )
                        )
                    elif self.separate_substations:
                        if substation_name not in self.substations_redirect:
                            self.substations_redirect[substation_name] = []
                        self.substations_redirect[substation_name].append(
                            self.output_filenames["capacitors"]
                        )
                    if self.separate_feeders:
                        combined_feeder_sub = os.path.join(substation_name, feeder_name)
                        if combined_feeder_sub not in self.feeders_redirect:
                            self.feeders_redirect[combined_feeder_sub] = []
                        self.feeders_redirect[combined_feeder_sub].append(
                            self.output_filenames["capacitors"]
                        )

                    self.files_to_redirect.append(
                        os.path.join(
                            output_redirect, self.output_filenames["capacitors"]
                        )
                    )

        return 1

    def write_lines(self, model):
        """Write the lines to an OpenDSS file (Lines.dss by default).

        :param model: DiTTo model
        :type model: DiTTo model
        :returns: 1 for success, -1 for failure
        :rtype: int
        """

        substation_text_map = {}
        feeder_text_map = {}
        # First, we have to decide if we want to output using LineGeometries and WireData or using LineCodes
        # We divide the lines in 2 groups:
        # - if we have enough information about the wires and the spacing,
        #  then the line goes to the linegeometry group
        # - otherwise it goes to the linecode group
        lines_to_geometrify = []
        lines_to_linecodify = []
        for i in model.models:
            if isinstance(i, Line):
                use_linecodes = False

                # Find out if we have all the information we need to export
                # the line using geometries. If we miss something, use LineCodes.
                #
                # For overhead (and undefined lines...)
                if i.line_type != "underground":
                    if len(i.wires) == 0:
                        use_linecodes = True
                    for wire in i.wires:
                        # If we are missing the position of at least one wire, default to linecodes
                        if wire.X is None or wire.Y is None:
                            use_linecodes = True
                        # If we are missing the GMR of at least one wire, default to linecodes
                        if wire.gmr is None:
                            use_linecodes = True
                        # If we are missing the diameter of at least one wire, default to linecodes
                        if wire.diameter is None:
                            use_linecodes = True
                        # If we are missing the ampacity of at least one wire, default to linecodes
                        if wire.ampacity is None:
                            use_linecodes = True
                # For underground lines, we need a lot of data...
                else:
                    if len(i.wires) == 0:
                        use_linecodes = True  # For empty lines
                    for wire in i.wires:
                        # If we are missing the position of at least one wire, default to linecodes
                        if wire.X is None or wire.Y is None:
                            use_linecodes = True
                        # If we are missing the GMR of at least one phase conductor, default to linecodes
                        if wire.gmr is None:
                            use_linecodes = True
                        # If we are missing the diameter of at least one phase conductor, default to linecodes
                        if wire.diameter is None:
                            use_linecodes = True
                        # If we are missing the ampacity of at least one wire, default to linecodes
                        if wire.ampacity is None:
                            use_linecodes = True
                        # If we are missing the neutral strand GMR for at least one cable, default to linecodes
                        if wire.concentric_neutral_gmr is None:
                            use_linecodes = True
                        # If we are missing the neutral strand resistance for at least one cable, default to linecodes
                        if wire.concentric_neutral_resistance is None:
                            use_linecodes = True
                        # If we are missing the neutral strand diameter for at least one cable, default to linecodes
                        if wire.concentric_neutral_diameter is None:
                            use_linecodes = True
                        # If we are missing the outside diameter for at least one cable, default to linecodes
                        if wire.concentric_neutral_outside_diameter is None:
                            use_linecodes = True
                        # If we are missing the number of neutral strands for at least one cable, default to linecodes
                        if wire.concentric_neutral_nstrand is None:
                            use_linecodes = True

                if use_linecodes:
                    lines_to_linecodify.append(i)
                else:
                    lines_to_geometrify.append(i)

        self.write_wiredata(
            lines_to_geometrify
        )  # No feeder data specified as these are written to the base folder
        self.write_linegeometry(lines_to_geometrify)
        self.write_linecodes(lines_to_linecodify)

        for i in model.models:
            if isinstance(i, Line):
                if (
                    self.separate_feeders
                    and hasattr(i, "feeder_name")
                    and i.feeder_name is not None
                ):
                    feeder_name = i.feeder_name
                else:
                    feeder_name = "DEFAULT"
                if (
                    self.separate_substations
                    and hasattr(i, "substation_name")
                    and i.substation_name is not None
                ):
                    substation_name = i.substation_name
                else:
                    substation_name = "DEFAULT"

                if not substation_name in substation_text_map:
                    substation_text_map[substation_name] = set([feeder_name])
                else:
                    substation_text_map[substation_name].add(feeder_name)
                txt = ""
                if substation_name + "_" + feeder_name in feeder_text_map:
                    txt = feeder_text_map[substation_name + "_" + feeder_name]

                # Name
                if hasattr(i, "name") and i.name is not None:
                    txt += "New Line." + i.name
                else:
                    continue

                # Set the units in miles for comparison (IEEE 13 nodes feeder)
                # TODO: Let the user specify the export units
                txt += " Units=km"

                # Length
                if hasattr(i, "length") and i.length is not None:
                    txt += " Length={length}".format(
                        length=max(
                            0.001, self.convert_from_meters(np.real(i.length), u"km")
                        )
                    )

                # nominal_voltage (Not mapped)

                # line type (Not mapped)

                # from_element
                if hasattr(i, "from_element") and i.from_element is not None:
                    txt += " bus1={from_el}".format(from_el=i.from_element)
                    if hasattr(i, "wires") and i.wires is not None:
                        for wire in i.wires:
                            if (
                                hasattr(wire, "phase")
                                and wire.phase is not None
                                and wire.phase not in ["N", "N1", "N2"]
                            ):
                                txt += ".{p}".format(p=self.phase_mapping(wire.phase))

                # to_element
                if hasattr(i, "to_element") and i.to_element is not None:
                    txt += " bus2={to_el}".format(to_el=i.to_element)
                    if hasattr(i, "wires") and i.wires is not None:
                        for wire in i.wires:
                            if (
                                hasattr(wire, "phase")
                                and wire.phase is not None
                                and wire.phase not in ["N", "N1", "N2"]
                            ):
                                txt += ".{p}".format(p=self.phase_mapping(wire.phase))

                # is_switch or is_breaker
                if (hasattr(i, "is_switch") and i.is_switch == 1) or (
                    hasattr(i, "is_breaker") and i.is_breaker == 1
                ):
                    txt += " switch=y"
                else:
                    txt += " switch=n"

                if hasattr(i, "wires") and i.wires is not None and len(i.wires) > 0:
                    closed_phase = np.sort(
                        [
                            wire.phase
                            for wire in i.wires
                            if (wire.is_open == 0 or wire.is_open is None)
                            and wire.phase is not None
                            and wire.phase not in ["N", "N1", "N2"]
                        ]
                    )
                    if len(closed_phase) == 0:
                        txt += " enabled=n"
                    else:
                        txt += " enabled=y"

                # is_fuse
                if hasattr(i, "is_fuse") and i.is_fuse == 1:
                    fuse_line = "New Fuse.Fuse_{name} monitoredobj=Line.{name} enabled=y".format(
                        name=i.name
                    )
                    if hasattr(i, "wires") and i.wires is not None:
                        currt_rating = -1
                        all_current_ratings = [
                            w.interrupting_rating
                            for w in i.wires
                            if w.interrupting_rating is not None
                        ]
                        if len(all_current_ratings) > 0:
                            current_rating = max(all_current_ratings)
                            if current_rating > 0:
                                fuse_line += " ratedcurrent={curr}".format(
                                    curr=current_rating
                                )

                else:
                    fuse_line = ""

                # N_phases
                if hasattr(i, "wires") and i.wires is not None:
                    phase_wires = [w for w in i.wires if w.phase in ["A", "B", "C"]]
                    txt += " phases=" + str(len(phase_wires))

                if i in lines_to_geometrify:
                    txt += " geometry={g}".format(g=i.nameclass)
                elif i in lines_to_linecodify:
                    txt += " Linecode={c}".format(c=i.nameclass)

                txt += "\n\n"
                if fuse_line != "":
                    txt += fuse_line
                    txt += "\n\n"

                feeder_text_map[substation_name + "_" + feeder_name] = txt

        for substation_name in substation_text_map:
            for feeder_name in substation_text_map[substation_name]:
                txt = feeder_text_map[substation_name + "_" + feeder_name]
                feeder_name = feeder_name.replace(">", "-")
                substation_name = substation_name.replace(">", "-")
                if txt != "":
                    output_folder = None
                    output_redirect = None
                    if self.separate_substations:
                        output_folder = os.path.join(self.output_path, substation_name)
                        output_redirect = substation_name
                        if not os.path.exists(output_folder):
                            os.makedirs(output_folder)
                    else:
                        output_folder = os.path.join(self.output_path)
                        output_redirect = ""
                        if not os.path.exists(output_folder):
                            os.makedirs(output_folder)

                    if self.separate_feeders:
                        output_folder = os.path.join(output_folder, feeder_name)
                        output_redirect = os.path.join(output_redirect, feeder_name)
                        if not os.path.exists(output_folder):
                            os.makedirs(output_folder)
                    with open(
                        os.path.join(output_folder, self.output_filenames["lines"]), "w"
                    ) as fp:
                        fp.write(txt)

                    if self.separate_substations and self.separate_feeders:
                        if substation_name not in self.substations_redirect:
                            self.substations_redirect[substation_name] = []
                        self.substations_redirect[substation_name].append(
                            os.path.join(feeder_name, self.output_filenames["lines"])
                        )
                    elif self.separate_substations:
                        if substation_name not in self.substations_redirect:
                            self.substations_redirect[substation_name] = []
                        self.substations_redirect[substation_name].append(
                            self.output_filenames["lines"]
                        )
                    if self.separate_feeders:
                        combined_feeder_sub = os.path.join(substation_name, feeder_name)
                        if combined_feeder_sub not in self.feeders_redirect:
                            self.feeders_redirect[combined_feeder_sub] = []
                        self.feeders_redirect[combined_feeder_sub].append(
                            self.output_filenames["lines"]
                        )

                    self.files_to_redirect.append(
                        os.path.join(output_redirect, self.output_filenames["lines"])
                    )

        return 1

    def write_wiredata(self, list_of_lines, feeder_name=None, substation_name=None):
        """
        Write the wires to an OpenDSS file (WireData.dss by default).

        :param model: DiTTo model
        :type model: DiTTo model
        :returns: 1 for success, -1 for failure
        :rtype: int
        """
        cnt = 1
        # Loop over the objects
        for i in list_of_lines:
            # If we get a line object
            if isinstance(i, Line):
                # If the line is overhead, then export to WireData
                # If line_type wasn't defined, try to export as for overhead...
                if i.line_type != "underground":
                    # Loop over the wires of this line
                    for wire in i.wires:
                        # Parse the wire to get a dictionary with all the available attributes
                        parsed_wire = self.parse_wire(wire)
                        if len(parsed_wire) > 0:
                            # If we have a nameclass, then use it to ID the wire
                            if wire.nameclass is not None:
                                # If the nameclass is not in self.all_wires, then just add it
                                if wire.nameclass not in self.all_wires:
                                    self.all_wires[wire.nameclass] = parsed_wire
                                # Otherwise, there is nothing to do unless the dictionary we previously has is not
                                # exactly the one we currently have
                                else:
                                    if self.all_wires[wire.nameclass] != parsed_wire:
                                        self.all_wires[
                                            wire.nameclass + "_" + str(cnt)
                                        ] = parsed_wire
                                        wire.nameclass = wire.nameclass + "_" + str(cnt)
                                        cnt += 1
                            # If we don't have a nameclass, we use fake names "wire_1", "wire_2"...
                            else:
                                wire_found = False
                                for k, v in self.all_wires.items():
                                    if parsed_wire == v:
                                        wire_found = True
                                        wire.nameclass = k
                                if not wire_found:
                                    self.all_wires[
                                        "Wire_{n}".format(n=cnt)
                                    ] = parsed_wire
                                    wire.nameclass = "Wire_{n}".format(n=cnt)
                                    cnt += 1
                else:
                    # Loop over the wires of this line
                    for wire in i.wires:
                        # Parse the wire to get a dictionary with all the available attributes
                        parsed_cable = self.parse_cable(wire)
                        if len(parsed_cable) > 0:
                            # If we have a nameclass, then use it to ID the wire
                            if wire.nameclass is not None:
                                # If the nameclass is not in self.all_wires, then just add it
                                if wire.nameclass not in self.all_cables:
                                    self.all_cables[wire.nameclass] = parsed_cable
                                # Otherwise, there is nothing to do unless the dictionary we previously has is not
                                # exactly the one we currently have
                                else:
                                    if self.all_cables[wire.nameclass] != parsed_cable:
                                        self.all_cables[
                                            wire.nameclass + "_" + str(cnt)
                                        ] = parsed_cable
                                        wire.nameclass = wire.nameclass + "_" + str(cnt)
                                        cnt += 1
                            # If we don't have a nameclass, we use fake names "cncable_1", "cncable_2"...
                            else:
                                cable_found = False
                                for k, v in self.all_cables.items():
                                    if parsed_cable == v:
                                        cable_found = True
                                        wire.nameclass = k
                                if not cable_found:
                                    self.all_cables[
                                        "CNCable_{n}".format(n=cnt)
                                    ] = parsed_cable
                                    wire.nameclass = "CNCable_{n}".format(n=cnt)
                                    cnt += 1

        if len(self.all_wires) > 0 or len(self.all_cables) > 0:
            output_folder = None
            output_redirect = None
            if self.separate_substations and substation_name is not None:
                output_folder = os.path.join(self.output_path, substation_name)
                output_redirect = substation_name
                if not os.path.exists(output_folder):
                    os.makedirs(output_folder)
            else:
                output_folder = os.path.join(self.output_path)
                output_redirect = ""
                if not os.path.exists(output_folder):
                    os.makedirs(output_folder)

            if self.separate_feeders and feeder_name is not None:
                output_folder = os.path.join(output_folder, feeder_name)
                output_redirect = os.path.join(output_redirect, feeder_name)
                if not os.path.exists(output_folder):
                    os.makedirs(output_folder)

        if len(self.all_wires) > 0:
            fp = open(
                os.path.join(output_folder, self.output_filenames["wiredata"]), "w"
            )

            if (
                self.separate_substations
                and self.separate_feeders
                and feeder_name is not None
                and substation_name is not None
            ):
                if substation_name not in self.substations_redirect:
                    self.substations_redirect[substation_name] = []
                self.substations_redirect[substation_name].append(
                    os.path.join(feeder_name, self.output_filenames["wiredata"])
                )
            elif self.separate_substations and substation_name is not None:
                if substation_name not in self.substations_redirect:
                    self.substations_redirect[substation_name] = []
                self.substations_redirect[substation_name].append(
                    self.output_filenames["wiredata"]
                )
            if self.separate_feeders and feeder_name is not None:
                combined_feeder_sub = os.path.join(substation_name, feeder_name)
                if combined_feeder_sub not in self.feeders_redirect:
                    self.feeders_redirect[combined_feeder_sub] = []
                self.feeders_redirect[combined_feeder_sub].append(
                    self.output_filenames["wiredata"]
                )

            self.files_to_redirect.append(
                os.path.join(output_redirect, self.output_filenames["wiredata"])
            )
            for wire_name, wire_data in self.all_wires.items():
                fp.write("New WireData.{name}".format(name=wire_name))
                for key, value in wire_data.items():
                    fp.write(" {k}={v}".format(k=key, v=value))
                fp.write("\n\n")

        if len(self.all_cables) > 0:
            fp = open(os.path.join(output_folder, self.output_filenames["CNDATA"]), "w")

            if (
                self.separate_substations
                and self.separate_feeders
                and feeder_name is not None
                and substation_name is not None
            ):
                if substation_name not in self.substations_redirect:
                    self.substations_redirect[substation_name] = []
                self.substations_redirect[substation_name].append(
                    os.path.join(feeder_name, self.output_filenames["CNDATA"])
                )
            elif self.separate_substations and substation_name is not None:
                if substation_name not in self.substations_redirect:
                    self.substations_redirect[substation_name] = []
                self.substations_redirect[substation_name].append(
                    self.output_filenames["CNDATA"]
                )
            if self.separate_feeders and feeder_name is not None:
                combined_feeder_sub = os.path.join(substation_name, feeder_name)
                if combined_feeder_sub not in self.feeders_redirect:
                    self.feeders_redirect[combined_feeder_sub] = []
                self.feeders_redirect[combined_feeder_sub].append(
                    self.output_filenames["CNDATA"]
                )

            self.files_to_redirect.append(
                os.path.join(output_redirect, self.output_filenames["CNDATA"])
            )
            for cable_name, cable_data in self.all_cables.items():
                fp.write("New CNDATA.{name}".format(name=cable_name))
                for key, value in cable_data.items():
                    fp.write(" {k}={v}".format(k=key, v=value))
                fp.write("\n\n")

        return 1

    def write_linegeometry(self, list_of_lines, feeder_name=None, substation_name=None):
        """
        Write the Line geometries to an OpenDSS file (LineGeometry.dss by default).

        :param model: DiTTo model
        :type model: DiTTo model
        :returns: 1 for success, -1 for failure
        :rtype: int

        .. warning:: This must be called after write_wiredata()
        """
        cpt = 1
        for i in list_of_lines:
            if isinstance(i, Line):
                parsed_line = self.parse_line_geometry(i)
                if len(parsed_line) > 0:
                    if i.nameclass is not None:
                        if i.nameclass not in self.all_geometries:
                            self.all_geometries[i.nameclass] = parsed_line
                        else:
                            if self.all_geometries[i.nameclass] != parsed_line:
                                self.all_geometries[
                                    i.nameclass + "_" + str(cpt)
                                ] = parsed_line
                                i.nameclass = i.nameclass + "_" + str(cpt)
                                cpt += 1
                    else:
                        geometry_found = False
                        for k, v in self.all_geometries.items():
                            if parsed_line == v:
                                geometry_found = True
                                i.nameclass = k
                        if not geometry_found:
                            self.all_geometries[
                                "Geometry_{n}".format(n=cpt)
                            ] = parsed_line
                            i.nameclass = "Geometry_{n}".format(n=cpt)
                            cpt += 1

        if len(self.all_geometries) > 0:
            output_folder = None
            output_redirect = None
            if self.separate_substations and substation_name is not None:
                output_folder = os.path.join(self.output_path, substation_name)
                output_redirect = substation_name
                if not os.path.exists(output_folder):
                    os.makedirs(output_folder)
            else:
                output_folder = os.path.join(self.output_path)
                output_redirect = ""
                if not os.path.exists(output_folder):
                    os.makedirs(output_folder)

            if self.separate_feeders and feeder_name is not None:
                output_folder = os.path.join(output_folder, feeder_name)
                output_redirect = os.path.join(output_redirect, feeder_name)
                if not os.path.exists(output_folder):
                    os.makedirs(output_folder)

            fp = open(
                os.path.join(output_folder, self.output_filenames["linegeometry"]), "w"
            )
            if (
                self.separate_substations
                and self.separate_feeders
                and substation_name is not None
                and feeder_name is not None
            ):
                if substation_name not in self.substations_redirect:
                    self.substations_redirect[substation_name] = []
                self.substations_redirect[substation_name].append(
                    os.path.join(feeder_name, self.output_filenames["linegeometry"])
                )
            elif self.separate_substations and substation_name is not None:
                if substation_name not in self.substations_redirect:
                    self.substations_redirect[substation_name] = []
                self.substations_redirect[substation_name].append(
                    self.output_filenames["linegeometry"]
                )
            if self.separate_feeders and feeder_name is not None:
                combined_feeder_sub = os.path.join(substation_name, feeder_name)
                if combined_feeder_sub not in self.feeders_redirect:
                    self.feeders_redirect[combined_feeder_sub] = []
                self.feeders_redirect[combined_feeder_sub].append(
                    self.output_filenames["linegeometry"]
                )

            self.files_to_redirect.append(
                os.path.join(output_redirect, self.output_filenames["linegeometry"])
            )
            for geometry_name, geometry_data in self.all_geometries.items():
                fp.write("New LineGeometry.{name}".format(name=geometry_name))
                if "nconds" in geometry_data:
                    fp.write(" Nconds={n}".format(n=geometry_data["nconds"]))
                if "nphases" in geometry_data:
                    fp.write(" Nphases={n}".format(n=geometry_data["nphases"]))
                if "units" in geometry_data:
                    fp.write(" Units={u}".format(u=geometry_data["units"]))
                for conductor in geometry_data["conductor_list"]:
                    fp.write(" Cond={c}".format(c=conductor["cond"]))
                    for k, v in conductor.items():
                        if k != "cond":
                            fp.write(" {k}={v}".format(k=k, v=v))
                if "reduce" in geometry_data:
                    fp.write(" Reduce={r}".format(r=geometry_data["reduce"]))
                fp.write("\n\n")

        return 1

    def write_linecodes(self, list_of_lines, feeder_name=None, substation_name=None):
        """Write the linecodes to an OpenDSS file (Linecodes.dss by default).

        :param model: DiTTo model
        :type model: DiTTo model
        :returns: 1 for success, -1 for failure
        :rtype: int

        .. note::

            Since there is no linecode object equivalent in DiTTo, we have to re-construct them from the line objects.
            Therefore, when doing DSS--->DiTTo--->DSS for the same circuit, the new linecodes will have different names than the old ones.
        """
        cnt = 0
        substation_text_map = {}
        feeder_text_map = {}
        substation_feeder_lookup = {}
        for i in list_of_lines:
            if isinstance(i, Line):

                parsed_line = self.parse_line(i)
                if len(parsed_line) > 0:

                    if (
                        self.separate_feeders
                        and hasattr(i, "feeder_name")
                        and i.feeder_name is not None
                    ):
                        feeder_name = i.feeder_name
                    else:
                        feeder_name = "DEFAULT"
                    if (
                        self.separate_substations
                        and hasattr(i, "substation_name")
                        and i.substation_name is not None
                    ):
                        substation_name = i.substation_name
                    else:
                        substation_name = "DEFAULT"

                    if not substation_name in substation_text_map:
                        substation_text_map[substation_name] = set([feeder_name])
                    else:
                        substation_text_map[substation_name].add(feeder_name)
                    txt = {}
                    if substation_name + "_" + feeder_name in feeder_text_map:
                        txt = feeder_text_map[substation_name + "_" + feeder_name]
                    substation_feeder_lookup[substation_name + "_" + feeder_name] = (
                        substation_name,
                        feeder_name,
                    )

                    if i.nameclass is not None:
                        if "nphases" in parsed_line:
                            n_phases = str(parsed_line["nphases"])
                        else:
                            n_phases = ""
                        nameclass_phase = i.nameclass + "_" + n_phases
                        if nameclass_phase not in self.all_linecodes:
                            self.all_linecodes[nameclass_phase] = parsed_line
                            txt[nameclass_phase] = parsed_line
                            i.nameclass = nameclass_phase
                        elif nameclass_phase not in txt:
                            txt[nameclass_phase] = parsed_line
                            i.nameclass = nameclass_phase
                        else:
                            if self.all_linecodes[nameclass_phase] != parsed_line:
                                found_subnumber = False
                                for j in range(cnt):
                                    if (
                                        nameclass_phase + "_" + str(j)
                                        in self.all_linecodes
                                    ):
                                        i.nameclass = nameclass_phase + "_" + str(j)
                                        found_subnumber = True
                                        if i.nameclass not in txt:
                                            txt[i.nameclass] = parsed_line
                                        break
                                if not found_subnumber:
                                    self.all_linecodes[
                                        nameclass_phase + "_" + str(cnt)
                                    ] = parsed_line
                                    txt[nameclass_phase + "_" + str(cnt)] = parsed_line
                                    i.nameclass = nameclass_phase + "_" + str(cnt)
                                    cnt += 1
                            else:
                                i.nameclass = nameclass_phase

                    else:
                        linecode_found = False
                        for k, v in self.all_linecodes.items():
                            if parsed_line == v:
                                linecode_found = True
                                i.nameclass = k
                        if not linecode_found:
                            nameclass = ""
                            if hasattr(i, "wires") and i.wires is not None:
                                phase_wires = [
                                    w for w in i.wires if w.phase in ["A", "B", "C"]
                                ]
                                nameclass += str(len(phase_wires)) + "P_"

                            if hasattr(i, "line_type") and i.line_type == "overhead":
                                nameclass += "OH_"

                            if hasattr(i, "line_type") and i.line_type == "underground":
                                nameclass += "UG_"
                            self.all_linecodes[
                                "{class_}Code{N}".format(class_=nameclass, N=cnt)
                            ] = parsed_line
                            txt[
                                "{class_}Code{N}".format(class_=nameclass, N=cnt)
                            ] = parsed_line
                            i.nameclass = "{class_}Code{N}".format(
                                class_=nameclass, N=cnt
                            )
                            cnt += 1
                    feeder_text_map[substation_name + "_" + feeder_name] = txt

        for substation_name in substation_text_map:
            for feeder_name in substation_text_map[substation_name]:
                txt = feeder_text_map[substation_name + "_" + feeder_name]
                feeder_name = feeder_name.replace(">", "-")
                substation_name = substation_name.replace(">", "-")
                if len(txt) != 0:

                    output_folder = None
                    output_redirect = None
                    if self.separate_substations:
                        output_folder = os.path.join(self.output_path, substation_name)
                        output_redirect = substation_name
                        if not os.path.exists(output_folder):
                            os.makedirs(output_folder)
                    else:
                        output_folder = os.path.join(self.output_path)
                        output_redirect = ""
                        if not os.path.exists(output_folder):
                            os.makedirs(output_folder)

                    if self.separate_feeders:
                        output_folder = os.path.join(output_folder, feeder_name)
                        output_redirect = os.path.join(output_redirect, feeder_name)
                        if not os.path.exists(output_folder):
                            os.makedirs(output_folder)

                    if self.separate_substations and self.separate_feeders:
                        if substation_name not in self.substations_redirect:
                            self.substations_redirect[substation_name] = []
                        self.substations_redirect[substation_name].append(
                            os.path.join(
                                feeder_name, self.output_filenames["linecodes"]
                            )
                        )
                    elif self.separate_substations:
                        if substation_name not in self.substations_redirect:
                            self.substations_redirect[substation_name] = []
                        self.substations_redirect[substation_name].append(
                            self.output_filenames["linecodes"]
                        )
                    if self.separate_feeders:
                        combined_feeder_sub = os.path.join(substation_name, feeder_name)
                        if combined_feeder_sub not in self.feeders_redirect:
                            self.feeders_redirect[combined_feeder_sub] = []
                        self.feeders_redirect[combined_feeder_sub].append(
                            self.output_filenames["linecodes"]
                        )

                    self.files_to_redirect.append(
                        os.path.join(
                            output_redirect, self.output_filenames["linecodes"]
                        )
                    )

                    fp = open(
                        os.path.join(output_folder, self.output_filenames["linecodes"]),
                        "w",
                    )

                    for linecode_name, linecode_data in txt.items():
                        fp.write("New Linecode.{name}".format(name=linecode_name))
                        for k, v in linecode_data.items():
                            fp.write(" {k}={v}".format(k=k, v=v))
                        fp.write("\n\n")

        return 1

    def parse_line(self, line):
        """
        This function is used to associate lines to linecodes or linegeometry.
        Multiple lines can share the same parameters (like length, resistance matrix,...), such that these lines will be be associated with the same linecode.

        :param line: Line diTTo object
        :type line: Line diTTo object
        :returns: result
        :rtype: dict
        """
        result = {}
        uni = "km"
        result["units"] = "km"  # DiTTO is in meters

        # N_phases
        if hasattr(line, "wires") and line.wires is not None:
            phase_wires = [w for w in line.wires if w.phase in ["A", "B", "C"]]
            result["nphases"] = len(phase_wires)

        # faultrate
        if hasattr(line, "faultrate") and line.faultrate is not None:
            result["Faultrate"] = line.faultrate

        # If we have the impedance matrix, we need to extract both
        # the resistance and reactance matrices
        R = None
        X = None
        if (
            hasattr(line, "impedance_matrix")
            and line.impedance_matrix is not None
            and line.impedance_matrix != []
        ):
            # Use numpy arrays since it is much easier for complex numbers
            try:
                Z = np.array(line.impedance_matrix)
                R = np.real(Z)  # Resistance matrix
                X = np.imag(Z)  # Reactance  matrix
            except:
                logger.error(
                    "Problem with impedance matrix in line {name}".format(
                        name=line.name
                    )
                )
        # Provide small impedance matrix for switches and breakers with no impedance matrix
        elif (
            (hasattr(line, "is_switch") and line.is_switch)
            or (hasattr(line, "is_breaker") and line.is_breaker)
            or (hasattr(line, "is_fuse") and line.is_fuse)
            or (hasattr(line, "is_recloser") and line.is_recloser)
            and "nphases" in result
        ):
            X = [
                [0 for i in range(result["nphases"])] for j in range(result["nphases"])
            ]
            for i in range(result["nphases"]):
                X[i][i] = 0.00000001
            R = [
                [0 for i in range(result["nphases"])] for j in range(result["nphases"])
            ]
            for i in range(result["nphases"]):
                R[i][i] = 0.00000001

        if R is not None and X is not None:
            result["Rmatrix"] = "("
            for row in R:
                for elt in row:
                    result["Rmatrix"] += "{e} ".format(
                        e=self.convert_from_meters(np.real(elt), uni, inverse=True)
                    )
                result["Rmatrix"] += "| "
            result["Rmatrix"] = result["Rmatrix"][
                :-2
            ]  # Remove the last "| " since we do not need it
            result["Rmatrix"] += ")"

            result["Xmatrix"] = "("
            for row in X:
                for elt in row:
                    result["Xmatrix"] += "{e} ".format(
                        e=self.convert_from_meters(np.real(elt), uni, inverse=True)
                    )
                result["Xmatrix"] += "| "
            result["Xmatrix"] = result["Xmatrix"][
                :-2
            ]  # Remove the last "| " since we do not need it
            result["Xmatrix"] += ")"

        if (
            hasattr(line, "capacitance_matrix")
            and line.capacitance_matrix is not None
            and line.capacitance_matrix != []
        ):
            C = np.array(line.capacitance_matrix)
            result["Cmatrix"] = "("
            for row in C:
                for elt in row:
                    result["Cmatrix"] += "{e} ".format(
                        e=self.convert_from_meters(np.real(elt), uni, inverse=True)
                    )
                result["Cmatrix"] += "| "
            result["Cmatrix"] = result["Cmatrix"][
                :-2
            ]  # Remove the last "| " since we do not need it
            result["Cmatrix"] += ")"

        # Ampacity
        if (
            hasattr(line, "wires")
            and line.wires is not None
            and len(line.wires) > 0
            and hasattr(line.wires[0], "ampacity")
            and line.wires[0].ampacity is not None
        ):
            result["normamps"] = line.wires[0].ampacity

        # Emergency ampacity
        if (
            hasattr(line, "wires")
            and line.wires is not None
            and len(line.wires) > 0
            and hasattr(line.wires[0], "emergency_ampacity")
            and line.wires[0].emergency_ampacity is not None
        ):
            result["emergamps"] = line.wires[0].emergency_ampacity

        return result

    def parse_cable(self, wire):
        """
        Takes a wire DiTTo object as input and outputs a dictionary with the attribute of
        the concentric neutral cable it represents.

        :param wire: Wire diTTo object
        :type wire: Wire diTTo object
        :returns: result
        :rtype: dict
        """
        result = {}
        # Insulator thickness
        if (
            hasattr(wire, "insulation_thickness")
            and wire.insulation_thickness is not None
        ):
            result["InsLayer"] = wire.insulation_thickness
            if hasattr(wire, "diameter") and wire.diameter is not None:
                result["DiaIns"] = wire.diameter + 2 * wire.insulation_thickness

        # Number of concentric neutral strands
        if (
            hasattr(wire, "concentric_neutral_nstrand")
            and wire.concentric_neutral_nstrand is not None
        ):
            result["k"] = wire.concentric_neutral_nstrand

        # Diameter of the neutral strands
        if (
            hasattr(wire, "concentric_neutral_diameter")
            and wire.concentric_neutral_diameter is not None
        ):
            result["DiaStrand"] = wire.concentric_neutral_diameter

        # Resistance of the neutral strand
        if (
            hasattr(wire, "concentric_neutral_resistance")
            and wire.concentric_neutral_resistance is not None
        ):
            result["Rstrand"] = wire.concentric_neutral_resistance

        # Diameter of the phase conductor
        # Here wire.diameter is used
        #
        if hasattr(wire, "diameter") and wire.diameter is not None:
            result["Diam"] = wire.diameter

        # Outside diameter of the cable
        if (
            hasattr(wire, "concentric_neutral_outside_diameter")
            and wire.concentric_neutral_outside_diameter is not None
        ):
            result["DiaCable"] = wire.concentric_neutral_outside_diameter

        # Resistance of the phase conductor
        # Here wire.resistance is used
        # since the neutral resistance has its own attribute, there is no confict
        #
        if hasattr(wire, "resistance") and wire.resistance is not None:
            result["Rac"] = wire.resistance

        # GMR of the neutral strand
        if (
            hasattr(wire, "concentric_neutral_gmr")
            and wire.concentric_neutral_gmr is not None
        ):
            result["GmrStrand"] = wire.concentric_neutral_gmr

        # GMR of the phase conductor
        # Here wire.gmr is used
        #
        if hasattr(wire, "gmr") and wire.gmr is not None:
            result["GMRac"] = wire.gmr

        # While the units are being integrated into DiTTo, we assume that
        # everything is in meters here, even if it doesn't make much sense for cable properties...
        result["Runits"] = "m"
        result["Radunits"] = "m"
        result["GMRunits"] = "m"

        return result

    def parse_wire(self, wire):
        """
        Takes a wire diTTo object as input and outputs a dictionary with the attributes of the wire.

        :param wire: Wire diTTo object
        :type wire: Wire diTTo object
        :returns: result
        :rtype: dict
        """
        result = {}

        # GMR
        if hasattr(wire, "gmr") and wire.gmr is not None:
            result["GMRac"] = wire.gmr
            result["GMRunits"] = "m"  # Let OpenDSS know we are in meters here

        # Diameter
        if hasattr(wire, "diameter") and wire.diameter is not None:
            result["Diam"] = wire.diameter
            result["Radunits"] = "m"  # Let OpenDSS know we are in meters here

        # Ampacity
        if hasattr(wire, "ampacity") and wire.ampacity is not None:
            result["normamps"] = wire.ampacity

        # Emergency ampacity
        if hasattr(wire, "emergency_ampacity") and wire.emergency_ampacity is not None:
            result["emergamps"] = wire.emergency_ampacity

        # Resistance
        if hasattr(wire, "resistance") and wire.resistance is not None:
            result["Rac"] = wire.resistance

        return result

    def parse_line_geometry(self, line):
        """
        Takes a Line object as input and outputs a dictionary for building a lineGeometry string.

        :param line: Line diTTo object
        :type line: Line
        :returns: result
        :rtype: dict

        .. note:: This model keeps the line neutrals in and doesn't reduce them out
        """
        result = {}
        wire_list = line.wires
        result["nconds"] = len(wire_list)
        phase_wires = [w for w in wire_list if w.phase in ["A", "B", "C"]]
        result["nphases"] = len(phase_wires)
        result["units"] = "m"
        result["conductor_list"] = []
        for cond, wire in enumerate(wire_list):
            result["conductor_list"].append({})
            cond += 1
            result["conductor_list"][-1]["cond"] = cond
            if wire.nameclass in self.all_wires:
                result["conductor_list"][-1]["Wire"] = wire.nameclass
            elif wire.nameclass in self.all_cables:
                result["conductor_list"][-1]["CNCable"] = wire.nameclass
            else:
                raise ValueError("Wire {name} not found.".format(name=wire.nameclass))

            if hasattr(wire, "X") and wire.X is not None:
                result["conductor_list"][-1]["X"] = wire.X

            if hasattr(wire, "Y") and wire.Y is not None:
                result["conductor_list"][-1]["H"] = wire.Y

            if hasattr(wire, "ampacity") and wire.ampacity is not None:
                result["conductor_list"][-1]["Normamps"] = wire.ampacity

            if (
                hasattr(wire, "emergency_ampacity")
                and wire.emergency_ampacity is not None
            ):
                result["conductor_list"][-1]["Emergamps"] = wire.emergency_ampacity

        if len(phase_wires) != len(wire_list):
            result["reduce"] = "y"
        else:
            result["reduce"] = "n"

        return result

    def write_master_file(self, model):
        """Write the master.dss file."""
        with open(
            os.path.join(self.output_path, self.output_filenames["master"]), "w"
        ) as fp:
            fp.write("Clear\n\nNew Circuit.Full_Network ")
            for obj in model.models:
                if (
                    isinstance(obj, PowerSource) and obj.is_sourcebus == 1
                ):  # For RNM datasets only one source exists.
                    if "_src" in obj.name:
                        cleaned_name = obj.name[:-4]
                    else:
                        cleaned_name = obj.name
                    if (
                        hasattr(obj, "connecting_element")
                        and obj.connecting_element is not None
                    ):
                        fp.write(
                            "bus1={name} pu={pu}".format(
                                name=obj.connecting_element, pu=obj.per_unit
                            )
                        )
                    else:
                        logger.warning(
                            "No valid name for connecting element of source {}. Using name of the source instead...".format(
                                cleaned_name
                            )
                        )
                        fp.write(
                            "bus1={name} pu={pu}".format(
                                name=cleaned_name, pu=obj.per_unit
                            )
                        )

                    if (
                        hasattr(obj, "nominal_voltage")
                        and obj.nominal_voltage is not None
                    ):
                        fp.write(
                            " basekV={volt}".format(volt=obj.nominal_voltage * 10 ** -3)
                        )  # DiTTo in volts

                    if (
                        hasattr(obj, "positive_sequence_impedance")
                        and obj.positive_sequence_impedance is not None
                    ):
                        R1 = obj.positive_sequence_impedance.real
                        X1 = obj.positive_sequence_impedance.imag
                        fp.write(
                            " R1={R1} X1={X1}".format(
                                R1=self.float_to_str(R1), X1=self.float_to_str(X1)
                            )
                        )

                    if (
                        hasattr(obj, "zero_sequence_impedance")
                        and obj.zero_sequence_impedance is not None
                    ):
                        R0 = obj.zero_sequence_impedance.real
                        X0 = obj.zero_sequence_impedance.imag
                        fp.write(
                            " R0={R0} X0={X0}".format(
                                R0=self.float_to_str(R0), X0=self.float_to_str(X0)
                            )
                        )

            fp.write("\n\n")

            # Write WireData.dss first if it exists
            if self.output_filenames["wiredata"] in self.files_to_redirect:
                fp.write(
                    "Redirect {f}\n".format(f=self.output_filenames["wiredata"])
                )  # Currently wire data is in the base folder
                self.files_to_redirect.remove(self.output_filenames["wiredata"])

            # Write CNDATA.dss first if it exists
            if self.output_filenames["CNDATA"] in self.files_to_redirect:
                fp.write(
                    "Redirect {f}\n".format(f=self.output_filenames["CNDATA"])
                )  # Currently wire data is in the base folder
                self.files_to_redirect.remove(self.output_filenames["CNDATA"])

            # Write LineGeometry.dss then if it exists
            if self.output_filenames["linegeometry"] in self.files_to_redirect:
                fp.write(
                    "Redirect {f}\n".format(f=self.output_filenames["linegeometry"])
                )  # Currently line geometry is in the base folder
                self.files_to_redirect.remove(self.output_filenames["linegeometry"])

            # Write LineCodes.dss then if it exists
            if self.output_filenames["linecodes"] in self.files_to_redirect:
                fp.write("Redirect {f}\n".format(f=self.output_filenames["linecodes"]))
                self.files_to_redirect.remove(self.output_filenames["linecodes"])

            # Write Lines.dss then if it exists
            if self.output_filenames["lines"] in self.files_to_redirect:
                fp.write("Redirect {f}\n".format(f=self.output_filenames["lines"]))
                self.files_to_redirect.remove(self.output_filenames["lines"])

            # Write Transformers.dss then if it exists
            if self.output_filenames["transformers"] in self.files_to_redirect:
                fp.write(
                    "Redirect {f}\n".format(f=self.output_filenames["transformers"])
                )
                self.files_to_redirect.remove(self.output_filenames["transformers"])

            # Then, redirect the rest (the order should not matter anymore)
            # Buscoords is not included here, only the combined buscoords file is included in the master file
            for file in self.files_to_redirect:
                if (
                    file[-1 * len(self.output_filenames["buses"]) :]
                    != self.output_filenames["buses"]
                ):
                    fp.write("Redirect {file}\n".format(file=file))

            _baseKV_list_ = list(self._baseKV_)
            _baseKV_list_ = sorted(_baseKV_list_)
            fp.write("\nSet Voltagebases={}\n".format(_baseKV_list_))

            fp.write("\nCalcvoltagebases\n\n")

            if (
                self.output_filenames["buses"] in self.files_to_redirect
            ):  # Only write combined bus file to masterfile
                fp.write(
                    "Buscoords {f}\n".format(f=self.output_filenames["buses"])
                )  # The buscoords are also written to base folder as well as the subfolders

            fp.write("\nSolve")
        for i in model.models:
            if isinstance(i, Node) and i.is_substation_connection:
                feeder_name = i.feeder_name
                substation_name = i.substation_name
                feeder_name = feeder_name.replace(">", "-")
                substation_name = substation_name.replace(">", "-")
                # Note that subtransmission has no substation_connection and hence doesn't have a master file, even though it does have other .dss files
                if (
                    feeder_name == "" and i.nominal_voltage < 30000
                ):  # A hack to deal with dangling feeders. TODO: Fix this in layerstack
                    continue
                with open(
                    os.path.join(
                        self.output_path,
                        substation_name,
                        feeder_name,
                        self.output_filenames["master"],
                    ),
                    "w",
                ) as fp:

                    if (
                        substation_name in self.substations_redirect
                        and feeder_name == ""
                    ):  # i.e. it's a substation
                        fp.write(
                            "Clear\n\nNew Circuit.substation_{name} ".format(
                                name=i.name
                            )
                        )

                    if (
                        os.path.join(substation_name, feeder_name)
                        in self.feeders_redirect
                        and not os.path.join(substation_name, feeder_name).strip("/")
                        in self.substations_redirect
                    ):  # i.e. it's a feeder
                        fp.write(
                            "Clear\n\nNew Circuit.feeder_{name} ".format(name=i.name)
                        )
                    fp.write("bus1={name} pu={pu}".format(name=i.name, pu=i.setpoint))
                    if hasattr(i, "nominal_voltage") and i.nominal_voltage is not None:
                        fp.write(
                            " basekV={volt}".format(volt=i.nominal_voltage * 10 ** -3)
                        )  # DiTTo in volts
                    fp.write(
                        " R1={R1} X1={X1}".format(R1=0.00001, X1=0.00001)
                    )  # Infinite source bus
                    fp.write(
                        " R0={R0} X0={X0}".format(R0=0.00001, X0=0.00001)
                    )  # Infinite source bus
                    fp.write("\n\n")
                    if (
                        substation_name in self.substations_redirect
                        and feeder_name == ""
                    ):  # i.e. it's a substation
                        for element in self.substations_redirect[substation_name]:
                            fp.write("Redirect " + element + "\n")
                    if (
                        os.path.join(substation_name, feeder_name)
                        in self.feeders_redirect
                        and not os.path.join(substation_name, feeder_name).strip("/")
                        in self.substations_redirect
                    ):  # i.e. it's a feeder
                        for element in self.feeders_redirect[
                            os.path.join(substation_name, feeder_name)
                        ]:
                            fp.write("Redirect " + element + "\n")
                    if i.substation_name + "_" + i.feeder_name in self._baseKV_feeders_:
                        _baseKV_list_ = list(
                            self._baseKV_feeders_[
                                i.substation_name + "_" + i.feeder_name
                            ]
                        )
                    else:
                        _baseKV_list_ = []
                    _baseKV_list_ = sorted(_baseKV_list_)
                    fp.write("\nSet Voltagebases={}\n".format(_baseKV_list_))

                    fp.write("\nCalcvoltagebases\n\n")

                    if (
                        self.output_filenames["buses"] in self.files_to_redirect
                    ):  # Only write combined bus file to masterfile
                        fp.write(
                            "Buscoords {f}\n".format(f=self.output_filenames["buses"])
                        )  # The buscoords are also written to base folder as well as the subfolders

                    fp.write("\nSolve")<|MERGE_RESOLUTION|>--- conflicted
+++ resolved
@@ -192,17 +192,6 @@
         if self.verbose and s != -1:
             logger.debug("Succesful!")
 
-<<<<<<< HEAD
-=======
-        # Write the capacitors
-        logger.info("Writing the capacitors...")
-        if self.verbose:
-            logger.debug("Writing the capacitors...")
-        s = self.write_capacitors(model)
-        if self.verbose and s != -1:
-            logger.debug("Succesful!")
-
->>>>>>> 62f04b9a
         # write the timeseries
         logger.info("Writing the timeseries...")
         if self.verbose:
@@ -1291,11 +1280,8 @@
 
                 # Name
                 if hasattr(i, "name") and i.name is not None:
-<<<<<<< HEAD
                     txt += "New PVSystem.{name}".format(name=i.name)
-=======
-                    txt += "New Generator.{name}".format(name=i.name)
->>>>>>> 62f04b9a
+
 
                 # connecting element
                 if (
@@ -2179,7 +2165,6 @@
                         if hasattr(i, "windings") and i.windings is not None:
                             kvs = " kvs=("
                             for w, winding in enumerate(i.windings):
-<<<<<<< HEAD
                                 if hasattr(i.windings[w], "nominal_voltage"):
                                     kvs += (
                                         str(i.windings[w].nominal_voltage * 10 ** -3)
@@ -2214,14 +2199,7 @@
                                         self._baseKV_feeders_[
                                             substation_name + "_" + feeder_name
                                         ].add(winding.nominal_voltage * 10 ** -3)
-=======
-                                if (
-                                    hasattr(i.windings[w], "nominal_voltage")
-                                    and i.windings[w].nominal_voltage is not None
-                                ):
-                                    kvs += str(i.windings[w].nominal_voltage) + ", "
-                                    self._baseKV_.add(i.windings[w].nominal_voltage)
->>>>>>> 62f04b9a
+
                             kvs = kvs[:-2]
                             kvs += ")"
                             transfo_creation_string += kvs
