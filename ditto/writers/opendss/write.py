--- conflicted
+++ resolved
@@ -280,11 +280,7 @@
             return 1
         elif phase == u"b":
             return 2
-<<<<<<< HEAD
         elif phase == u"C":
-=======
-        elif phase == u"c":
->>>>>>> ae964c61
             return 3
         else:
             return None
