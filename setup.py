#!/usr/bin/env python
# -*- coding: utf-8 -*-

import os
import logging
from codecs import open
from setuptools import setup, find_packages
from setuptools.command.develop import develop
from subprocess import check_call
import shlex

logger = logging.getLogger(__name__)

try:
    from pypandoc import convert_text
except ImportError:
    convert_text = lambda string, *args, **kwargs: string

here = os.path.abspath(os.path.dirname(__file__))

with open("README.md", encoding="utf-8") as readme_file:
    readme = convert_text(readme_file.read(), "rst", format="md")

with open(os.path.join(here, "ditto", "version.py"), encoding="utf-8") as f:
    version = f.read()

version = version.splitlines()[1].split()[2].strip('"').strip("'")

test_requires = [
    "backports.tempfile~=1.0",
    "pytest~=7.0.1",
    "pytest-cov~=4.0.0",
    "sphinx-rtd-theme~=1.1.1",
    "nbsphinx~=0.8.10",
    "sphinxcontrib-napoleon~=0.7",
    "ghp-import~=2.1.0",
]

numpy_dependency = "numpy~=1.20.1"

extras_requires = ["lxml~=4.9.1", "pandas~=1.3.5", "scipy~=1.7.3", numpy_dependency, "XlsxWriter~=3.0.3"]

opendss_requires = ["OpenDSSDirect.py~=0.7.0", "pandas~=1.3.5", numpy_dependency]
dew_requires = [numpy_dependency, "xlrd~=2.0.1"]
gridlabd_requires = ["croniter~=1.3.7", numpy_dependency]
cyme_requires = [numpy_dependency]
ephasor_requires = [numpy_dependency, "pandas~=1.3.5"]
synergi_requires = [
    numpy_dependency,
    "pandas_access~=0.0.1",
]  # Need pandas_access to convert the MDB tables to Pandas DataFrame


class PostDevelopCommand(develop):
    def run(self):
        try:
            check_call(shlex.split("pre-commit install"))
        except Exception as e:
            logger.warning("Unable to run 'pre-commit install'")
        develop.run(self)


setup(
    name="ditto.py",
    version=version,
    description="Distribution Feeder Conversion Tool",
    long_description=readme,
    author="Tarek Elgindy",
    author_email="tarek.elgindy@nrel.gov",
    url="https://github.com/NREL/ditto",
    packages=find_packages(),
    package_dir={"ditto": "ditto"},
    entry_points={
        "console_scripts": ["ditto=ditto.cli:cli", "ditto-cli=ditto.cli:cli"],
        "ditto.readers": [
            "gridlabd=ditto.readers.gridlabd:GridLABDReader",
            "opendss=ditto.readers.opendss:OpenDSSReader",
            "cyme=ditto.readers.cyme:CymeReader",
            "demo=ditto.readers.demo:DemoReader",
            "json=ditto.readers.json:JsonReader",
            "synergi=ditto.readers.synergi:SynergiReader",
        ],
        "ditto.writers": [
            "gridlabd=ditto.writers.gridlabd:GridLABDWriter",
            "opendss=ditto.writers.opendss:OpenDSSWriter",
            "cyme=ditto.writers.cyme:CymeWriter",
            "demo=ditto.writers.demo:DemoWriter",
            "json=ditto.writers.json:JsonWriter",
            "ephasor=ditto.writers.ephasor:EphasorWriter",
        ],
    },
    include_package_data=True,
    package_data={
        "ditto": [
            "default_values/opendss_default_values.json",
            "formats/gridlabd/schema.json",
        ]
    },
    license="BSD license",
    zip_safe=False,
    keywords="ditto",
    classifiers=[
        "Development Status :: 2 - Pre-Alpha",  # TODO: Change development status
        "Intended Audience :: Developers",
        "License :: OSI Approved :: BSD License",
        "Natural Language :: English",
        "Programming Language :: Python :: 2.7",
        "Programming Language :: Python :: 3.5",
        "Programming Language :: Python :: 3.6",
    ],
    test_suite="tests",
<<<<<<< HEAD
    install_requires=["click", "future", "networkx", "six", "traitlets>=4.1", "json_tricks", "numpy", "pandas"],
=======
    install_requires=["click~=8.0.4", "future~=0.18.2", "networkx~=2.5.1", "six~=1.16.0", "traitlets~=5.1.1", "json_tricks~=3.16.1", "pandas~=1.3.5", numpy_dependency],
>>>>>>> 8cc2880b
    extras_require={
        "all": extras_requires
        + opendss_requires
        + dew_requires
        + gridlabd_requires
        + ephasor_requires
        + cyme_requires
        + synergi_requires,
        "extras": extras_requires,
        "cyme": cyme_requires,
        "dew": dew_requires,
        "ephasor": ephasor_requires,
        "synergi": synergi_requires,
        "gridlabd": gridlabd_requires,
        "opendss": opendss_requires,
        "test": test_requires,
        "dev": test_requires + ["pypandoc", "black", "pre-commit"],
    },
    cmdclass={"develop": PostDevelopCommand},
)<|MERGE_RESOLUTION|>--- conflicted
+++ resolved
@@ -109,11 +109,7 @@
         "Programming Language :: Python :: 3.6",
     ],
     test_suite="tests",
-<<<<<<< HEAD
-    install_requires=["click", "future", "networkx", "six", "traitlets>=4.1", "json_tricks", "numpy", "pandas"],
-=======
     install_requires=["click~=8.0.4", "future~=0.18.2", "networkx~=2.5.1", "six~=1.16.0", "traitlets~=5.1.1", "json_tricks~=3.16.1", "pandas~=1.3.5", numpy_dependency],
->>>>>>> 8cc2880b
     extras_require={
         "all": extras_requires
         + opendss_requires
